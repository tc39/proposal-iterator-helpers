<!DOCTYPE html>
<meta charset="utf-8">
<pre class="metadata">
title: Iterator Helpers
status: proposal
stage: 2
location: https://tc39.es/proposal-iterator-helpers
copyright: false
contributors: Gus Caplan
</pre>
<script src="ecmarkup.js" defer></script>
<link rel="stylesheet" href="ecmarkup.css">
<style>
  ins.block {
    font-weight: bold;
    font-style: italic;
  }
  hr {
    height: 0.25em;
    background: #ccc;
    border: 0;
    margin: 2em 0;
  }
  .unicode-property-table {
    table-layout: fixed;
    width: 100%;
    font-size: 80%;
  }
  .unicode-property-table ul {
    padding-left: 0;
    list-style: none;
  }
  #metadata-block {
    margin: 4em 0;
    padding: 10px;
    border: 1px solid #ee8421;
  }
  #metadata-block h1 {
    font-size: 1.5em;
    margin-top: 0;
  }
  #metadata-block > ul {
    list-style-type: none;
    margin: 0; padding: 0;
  }
</style>

<div id=metadata-block>
  <h1>Contributing to this Proposal</h1>
  <p>This proposal is developed on GitHub with the help of the ECMAScript community. There are a number of ways to contribute to the development of this specification:</p>
  <ul>
    <li>GitHub Repository: <a href="https://github.com/tc39/proposal-iterator-helpers">https://github.com/tc39/proposal-iterator-helpers</a></li>
    <li>Issues: <a href="https://github.com/tc39/proposal-iterator-helpers/issues">All Issues</a>, <a href="https://github.com/tc39/proposal-iterator-helpers/issues/new">File a New Issue</a></li>
    <li>Pull Requests: <a href="https://github.com/tc39/proposal-iterator-helpers/pulls">All Pull Requests</a>, <a href="https://github.com/tc39/proposal-iterator-helpers/pulls/new">Create a New Pull Request</a></li>
    <!-- <li>Test Suite: <a href="https://github.com/tc39/test262">Test262</a></li> -->
    <li>
      <p>Community:</p>
      <ul>
        <li>Discourse: <a href="https://es.discourse.group">https://es.discourse.group</a></li>
        <li>IRC: <a href="ircs://irc.freenode.net:6667">#tc39</a> on <a href="https://freenode.net/kb/answer/chat">freenode</a></li>
      </ul>
    </li>
  </ul>
</div>

<emu-clause id="sec-abstract-operations">
  <h1>Abstract Operations</h1>

  <emu-clause id="sec-operations-on-iterator-objects">
    <h1>Operations on Iterator Objects</h1>

    <emu-clause id="sec-getiteratordirect" aoid="GetIteratorDirect">
      <h1>GetIteratorDirect ( _obj_ )</h1>
      <emu-alg>
        1. If Type(_obj_) is not Object, throw a *TypeError* exception.
        1. Let _nextMethod_ be ? GetV(_obj_, `"next"`).
        1. If IsCallable(_nextMethod_) is *false*, throw a *TypeError* exception.
        1. Let _iteratorRecord_ be Record { [[Iterator]]: _obj_, [[NextMethod]]: _nextMethod_, [[Done]]: *false* }.
        1. Return _iteratorRecord_.
      </emu-alg>
    </emu-clause>

    <emu-clause id="sec-iteratorstep" aoid="IteratorStep">
      <h1>IteratorStep ( _iteratorRecord_ <ins>[ , _value_ ]</ins> )</h1>

      <emu-alg>
        1. <del>Let _result_ be ? IteratorNext(_iteratorRecord_).</del>
        1. <ins>If _value_ is present, then</ins>
          1. <ins>Let _result_ be ? IteratorNext(_iteratorRecord_, _value_).</ins>
        1. <ins>Else,</ins>
          1. <ins>Let _result_ be ? IteratorNext(_iteratorRecord_).</ins>
        1. Let _done_ be ? IteratorComplete(_result_).
        1. If _done_ is *true*, return *false*.
        1. Return _result_.
      </emu-alg>
    </emu-clause>
  </emu-clause>
</emu-clause>

<emu-clause id="sec-control-abstraction-objects">
  <h1>Control Abstraction Objects</h1>

  <emu-clause id="sec-iteration">
    <h1>Iteration</h1>

    <emu-clause id="sec-iterator-abstract-operations">
      <h1>Iterator Abstract Operations</h1>

      <emu-clause id="sec-ifabruptcloseiterator" aoid="IfAbruptCloseIterator">
        <h1>IfAbruptCloseIterator ( _value_, _iteratorRecord_ )</h1>
        <p><dfn>IfAbruptCloseIterator</dfn> is a shorthand for a sequence of algorithm steps that use an Iterator Record. An algorithm step of the form:</p>
        <emu-alg>
          1. IfAbruptCloseIterator(_value_, _iteratorRecord_).
        </emu-alg>
        <p>means the same thing as:</p>
        <emu-alg>
          1. If _value_ is an abrupt completion, then
            1. Perform ? IteratorClose(_iteratorRecord_, _value_).
            1. Return _value_.
          1. Else if _value_ is a Completion Record, set _value_ to _value_.[[Value]].
        </emu-alg>
      </emu-clause>

      <emu-clause id="sec-ifabruptcloseasynciterator" aoid="IfAbruptCloseAsyncIterator">
        <h1>IfAbruptCloseAsyncIterator ( _value_, _iteratorRecord_ )</h1>
        <p><dfn>IfAbruptCloseAsyncIterator</dfn> is a shorthand for a sequence of algorithm steps that use an Iterator Record. An algorithm step of the form:</p>
        <emu-alg>
          1. IfAbruptCloseAsyncIterator(_value_, _iteratorRecord_).
        </emu-alg>
        <p>means the same thing as:</p>
        <emu-alg>
          1. If _value_ is an abrupt completion, then
            1. Perform ? AsyncIteratorClose(_iteratorRecord_, _value_).
            1. Return _value_.
          1. Else if _value_ is a Completion Record, set _value_ to _value_.[[Value]].
        </emu-alg>
      </emu-clause>
    </emu-clause>

    <emu-clause id="sec-iterator-objects">
      <h1>Iterator Objects</h1>

      <emu-clause id="sec-iterator-constructor">
        <h1>The Iterator Constructor</h1>
        <p>The <dfn>Iterator</dfn> constructor:</p>
        <ul>
          <li>is the initial value of the *Iterator* property of the global object.</li>
          <li>is designed to be subclassable. It may be used as the value of an *extends* clause of a class defintion.</li>
        </ul>

        <emu-clause id="sec-iterator">
          <h1>Iterator ( )</h1>
          <p>When the `Iterator` function is called, the following steps are taken:</p>
          <emu-alg>
            1. If NewTarget is *undefined* or the active function object, throw a *TypeError* exception.
            1. Return ? OrdinaryCreateFromConstructor(NewTarget, *"%Iterator.prototype%"*).
          </emu-alg>
        </emu-clause>
      </emu-clause>

      <emu-clause id="sec-properties-of-the-iterator-constructor">
        <h1>Properties of the Iterator Constructor</h1>
        <emu-clause id="sec-iterator.prototype">
          <h1>Iterator.prototype</h1>
          <p>The initial value of Iterator.prototype is %Iterator.prototype%.</p>
          <p>This property has the attributes { [[Writable]]: *false*, [[Enumerable]]: *false*, [[Configurable]]: *false* }.</p>
        </emu-clause>

        <emu-clause id="sec-iterator.from">
          <h1>Iterator.from ( _O_ )</h1>
          <emu-alg>
            1. Let _usingIterator_ be ? GetMethod(_O_, @@iterator).
            1. If _usingIterator_ is not *undefined*,
              1. Let _iteratorRecord_ be ? GetIterator(_O_, ~sync~, _usingIterator_).
              1. Let _hasInstance_ be ? OrdinaryHasInstance(%Iterator%, _iteratorRecord_.[[Iterator]]).
              1. If _hasInstance_ is *true*, then
                1. Return _iteratorRecord_.[[Iterator]].
            1. Else, Let _iteratorRecord_ be ? GetIteratorDirect(_O_).
            1. Let _wrapper_ be ! ObjectCreate(%WrapForValidIteratorPrototype%, &laquo; [[Iterated]] &raquo;).
            1. Set _wrapper_.[[Iterated]] to _iteratorRecord_.
            1. Return _wrapper_.
          </emu-alg>

          <emu-clause id="sec-wrapforvaliditeratorprototype-object">
            <h1>The <dfn>%WrapForValidIteratorPrototype%</dfn> Object</h1>
            <p>The <dfn>%WrapForValidIteratorPrototype%</dfn> object:</p>
            <ul>
              <li>has a [[Prototype]] internal slot whose value is %Iterator.prototype%.</li>
            </ul>

            <emu-clause id="sec-wrapforvaliditeratorprototype.next">
              <h1>%WrapForValidIteratorPrototype%.next ( _value_ )</h1>
              <emu-alg>
                1. Let _O_ be *this* value.
                1. RequireInternalSlot(_O_, [[Iterated]]).
                1. If _value_ is not present, then
                  1. Return ? IteratorNext(_O_.[[Iterated]]).
                1. Else,
                  1. Return ? IteratorNext(_O_.[[Iterated]], _value_).
              </emu-alg>
            </emu-clause>

            <emu-clause id="sec-wrapforvaliditeratorprototype.return">
              <h1>%WrapForValidIteratorPrototype%.return ( _v_ )</h1>
              <emu-alg>
                1. Let _O_ be *this* value.
                1. RequireInternalSlot(_O_, [[Iterated]]).
                1. Let _result_ be ? IteratorClose(_O_.[[Iterated]], NormalCompletion(_v_)).
                1. Return CreateIterResultObject(_result_, true).
              </emu-alg>
            </emu-clause>

            <emu-clause id="sec-wrapforvaliditeratorprototype.throw">
              <h1>%WrapForValidIteratorPrototype%.throw ( _v_ )</h1>
              <emu-alg>
                1. Let _O_ be *this* value.
                1. RequireInternalSlot(_O_, [[Iterated]]).
                1. Let _iterator_ be _O_.[[Iterated]].[[Iterator]].
                1. Let _throw_ be ? GetMethod(_iterator_, *"throw"*).
                1. If _throw_ is *undefined*, return ThrowCompletion(_v_).
                1. Otherwise, return ? Call(_throw_, _iterator_, &laquo; _v_ &raquo;).
              </emu-alg>
            </emu-clause>
          </emu-clause>
        </emu-clause>
      </emu-clause>
    </emu-clause>

    <emu-clause id="sec-asynciterator-objects">
      <h1>AsyncIterator Objects</h1>

      <emu-clause id="sec-asynciterator-constructor">
        <h1>The AsyncIterator Constructor</h1>
        <p>The <dfn>AsyncIterator</dfn> constructor:</p>
        <ul>
          <li>is the initial value of the *AsyncIterator* property of the global object.</li>
          <li>is designed to be subclassable. It may be used as the value of an *extends* clause of a class defintion.</li>
        </ul>

        <emu-clause id="sec-asynciterator">
          <h1>AsyncIterator ( )</h1>
          <p>When the `AsyncIterator` function is called, the following steps are taken:</p>
          <emu-alg>
            1. If NewTarget is *undefined* or the active function object, throw a *TypeError* exception.
            1. Return ? OrdinaryCreateFromConstructor(NewTarget, *"%AsyncIterator.prototype%"*).
          </emu-alg>
        </emu-clause>
      </emu-clause>

      <emu-clause id="sec-properties-of-the-asynciterator-constructor">
        <h1>Properties of the AsyncIterator Constructor</h1>
        <emu-clause id="sec-asynciterator.prototype">
          <h1>AsyncIterator.prototype</h1>
          <p>The initial value of AsyncIterator.prototype is %AsyncIterator.prototype%.</p>
          <p>This property has the attributes { [[Writable]]: *false*, [[Enumerable]]: *false*, [[Configurable]]: *false* }.</p>
        </emu-clause>

        <emu-clause id="sec-asynciterator.from">
          <h1>AsyncIterator.from ( _O_ )</h1>
          <emu-alg>
            1. Let _usingIterator_ be ? GetMethod(_O_, @@asyncIterator).
            1. If _usingIterator_ is not *undefined*,
              1. Let _iteratorRecord_ be ? GetIterator(_O_, ~async~, _usingIterator_).
              1. Let _hasInstance_ be ? OrdinaryHasInstance(%AsyncIterator.prototype%, _iteratorRecord_.[[Iterator]]).
              1. If _hasInstance_ is *true*, then
                1. Return _iteratorRecord_.[[Iterator]].
            1. If _iteratorRecord_ is *undefined*,
              1. Set _usingIterator_ to ? GetMethod(_O_, @@iterator).
              1. If _usingIterator_ is not *undefined*,
                1. Let _syncIteratorRecord_ be ? GetIterator(_O_, ~sync~, _usingIterator_).
                1. Return ! CreateAsyncFromSyncIterator(_syncIteratorRecord_).
            1. If _iteratorRecord_ is *undefined*, set _iteratorRecord_ to ? GetIteratorDirect(_O_).
            1. Let _wrapper_ be ! ObjectCreate(%WrapForValidAsyncIteratorPrototype%, &laquo; [[AsyncIterated]] &raquo;).
            1. Set _wrapper_.[[AsyncIterated]] to _iteratorRecord_.
            1. Return _wrapper_.
          </emu-alg>
        </emu-clause>
      </emu-clause>
    </emu-clause>

    <emu-clause id="sec-iterator-helper-objects">
      <h1>Iterator Helper Objects</h1>
      <p>An Iterator Helper object is an ordinary object that represents a lazy transformation of some specific source iterator object via a built-in generator function. There is not a named constructor for Iterator Helper objects. Instead, Iterator Helper objects are created by calling certain methods of Iterator instance objects.</p>

      <emu-clause id="sec-%iteratorhelperprototype%-object">
        <h1>The %IteratorHelperPrototype% Object</h1>
        <p>The <dfn>%IteratorHelperPrototype%</dfn> object:</p>
        <ul>
          <li>has properties that are inherited by all Iterator Helper Objects.</li>
          <li>is an ordinary object.</li>
          <li>has a [[Prototype]] internal slot whose value is %Iterator.prototype%.</li>
          <li>has the following properties:</li>
        </ul>

        <emu-clause id="sec-%iteratorhelperprototype%.next">
          <h1>%IteratorHelperPrototype%.next ( _value_ )</h1>
          <emu-alg>
            1. Return ? GeneratorResume(*this* value, _value_, ~Iterator Helper~).
          </emu-alg>
        </emu-clause>

        <emu-clause id="sec-%iteratorhelperprototype%.return">
          <h1>%IteratorHelperPrototype%.return ( _value_ )</h1>
          <emu-alg>
            1. Let _C_ be Completion { [[Type]]: ~return~, [[Value]]: _value_, [[Target]]: ~empty~ }.
            1. Return ? GeneratorResumeAbrupt(*this* value, _C_, ~Iterator Helper~).
          </emu-alg>
        </emu-clause>

        <emu-clause id="sec-%iteratorhelperprototype%.throw">
          <h1>%IteratorHelperPrototype%.throw ( _exception_ )</h1>
          <emu-alg>
            1. Let _C_ be ThrowCompletion(_exception_).
            1. Return ? GeneratorResumeAbrupt(*this* value, _C_, ~Iterator Helper~).
          </emu-alg>
        </emu-clause>

        <emu-clause id="sec-%iteratorhelperprototype%-@@tostringtag">
          <h1>%IteratorHelperPrototype% [ @@toStringTag ]</h1>
          <p>The initial value of the @@toStringTag property is the String value *"Iterator Helper"*.</p>
          <p>This property has the attributes { [[Writable]]: *false*, [[Enumerable]]: *false*, [[Configurable]]: *true* }.</p>
        </emu-clause>
      </emu-clause>
    </emu-clause>

    <emu-clause id="sec-async-iterator-helper-objects">
      <h1>Async Iterator Helper Objects</h1>
      <p>An Async Iterator Helper object is an ordinary object that represents a lazy transformation of some specific source async iterator object via a built-in async generator function. There is not a named constructor for Async Iterator Helper objects. Instead, Async Iterator Helper objects are created by calling certain methods of AsyncIterator instance objects.</p>

      <emu-clause id="sec-%asynciteratorhelperprototype%-object">
        <h1>The %AsyncIteratorHelperPrototype% Object</h1>
        <p>The <dfn>%AsyncIteratorHelperPrototype%</dfn> object:</p>
        <ul>
          <li>has properties that are inherited by all Async Iterator Helper Objects.</li>
          <li>is an ordinary object.</li>
          <li>has a [[Prototype]] internal slot whose value is %AsyncIterator.prototype%.</li>
          <li>has the following properties:</li>
        </ul>

        <emu-clause id="sec-%asynciteratorhelperprototype%.next">
          <h1>%AsyncIteratorHelperPrototype%.next ( _value_ )</h1>
          <emu-alg>
            1. Let _C_ be NormalCompletion(_value_).
            1. Return ! AsyncGeneratorEnqueue(*this* value, _C_, ~Async Iterator Helper~).
          </emu-alg>
        </emu-clause>

        <emu-clause id="sec-%asynciteratorhelperprototype%.return">
          <h1>%AsyncIteratorHelperPrototype%.return ( _value_ )</h1>
          <emu-alg>
            1. Let _C_ be Completion { [[Type]]: ~return~, [[Value]]: _value_, [[Target]]: ~empty~ }.
            1. Return ! AsyncGeneratorEnqueue(*this* value, _C_, ~Async Iterator Helper~).
          </emu-alg>
        </emu-clause>

        <emu-clause id="sec-%asynciteratorhelperprototype%.throw">
          <h1>%AsyncIteratorHelperPrototype%.throw ( _exception_ )</h1>
          <emu-alg>
            1. Let _C_ be ThrowCompletion(_exception_).
            1. Return ! AsyncGeneratorEnqueue(*this* value, _C_, ~Async Iterator Helper~).
          </emu-alg>
        </emu-clause>

        <emu-clause id="sec-%asynciteratorhelperprototype%-@@tostringtag">
          <h1>%AsyncIteratorHelperPrototype% [ @@toStringTag ]</h1>
          <p>The initial value of the @@toStringTag property is the String value *"Async Iterator Helper"*.</p>
          <p>This property has the attributes { [[Writable]]: *false*, [[Enumerable]]: *false*, [[Configurable]]: *true* }.</p>
        </emu-clause>
      </emu-clause>
    </emu-clause>

    <emu-clause id="sec-%iteratorprototype%-object">
      <h1>The <dfn>%Iterator.prototype%</dfn> Object</h1>

      <emu-clause id="sec-iteratorprototype.constructor">
        <h1>%Iterator.prototype%.constructor</h1>
        <p>The initial value of %Iterator.prototype%.constructor is %Iterator%.</p>
      </emu-clause>

      <emu-clause id="sec-iteratorprototype.map">
        <h1>%Iterator.prototype%.map ( _mapper_ )</h1>
        <emu-alg>
          1. Let _iterated_ be ? GetIteratorDirect(*this* value).
          1. If IsCallable(_mapper_) is *false*, throw a *TypeError* exception.
          1. Let _closure_ be a new Abstract Closure with no parameters that captures _iterated_ and _mapper_ and performs the following steps when called:
            1. Let _lastValue_ be *undefined*.
            1. Repeat,
              1. Let _next_ be ? IteratorStep(_iterated_, _lastValue_).
              1. If _next_ is *false*, return *undefined*.
              1. Let _value_ be ? IteratorValue(_next_).
              1. Let _mapped_ be Call(_mapper_, *undefined*, &laquo; _value_ &raquo;).
              1. IfAbruptCloseIterator(_iterated_, _mapped_).
              1. Set _lastValue_ to Yield(_mapped_).
              1. IfAbruptCloseIterator(_iterated_, _lastValue_).
          1. Return ? CreateBuiltinGeneratorInstance(_closure_, ~Iterator Helper~, %IteratorHelperPrototype%).
        </emu-alg>
      </emu-clause>

      <emu-clause id="sec-iteratorprototype.filter">
        <h1>%Iterator.prototype%.filter ( _filterer_ )</h1>
        <emu-alg>
          1. Let _iterated_ be ? GetIteratorDirect(*this* value).
          1. If IsCallable(_filterer_) is *false*, throw a *TypeError* exception.
          1. Let _closure_ be a new Abstract Closure with no parameters that captures _iterated_ and _filterer_ and performs the following steps when called:
            1. Let _lastValue_ be *undefined*.
            1. Repeat,
              1. Let _next_ be ? IteratorStep(_iterated_, _lastValue_).
              1. If _next_ is *false*, return *undefined*.
              1. Let _value_ be ? IteratorValue(_next_).
              1. Let _selected_ be Call(_filterer_, *undefined*, &laquo; _value_ &raquo;).
              1. IfAbruptCloseIterator(_iterated_, _selected_).
              1. If ! ToBoolean(_selected_) is *true*,
                1. Set _lastValue_ to Yield(_value_).
                1. IfAbruptCloseIterator(_iterated_, _lastValue_).
          1. Return ? CreateBuiltinGeneratorInstance(_closure_, ~Iterator Helper~, %IteratorHelperPrototype%).
        </emu-alg>
      </emu-clause>

      <emu-clause id="sec-iteratorprototype.take">
        <h1>%Iterator.prototype%.take ( _limit_ )</h1>
        <emu-alg>
          1. Let _iterated_ be ? GetIteratorDirect(*this* value).
          1. Let _remaining_ be ? ToInteger(_limit_).
          1. If _remaining_ &lt; 0, throw a *RangeError* exception.
          1. Let _closure_ be a new Abstract Closure with no parameters that captures _iterated_ and _remaining_ and performs the following steps when called:
            1. Let _lastValue_ be *undefined*.
            1. Repeat,
              1. If _remaining_ is 0, then
                1. Return ? IteratorClose(_iterated_, NormalCompletion(*undefined*)).
              1. Set _remaining_ to _remaining_ - 1.
              1. Let _next_ be ? IteratorStep(_iterated_, _lastValue_).
              1. If _next_ is *false*, return *undefined*.
              1. Set _lastValue_ to Yield(? IteratorValue(_next_)).
              1. IfAbruptCloseIterator(_iterated_, _lastValue_).
          1. Return ? CreateBuiltinGeneratorInstance(_closure_, ~Iterator Helper~, %IteratorHelperPrototype%).
        </emu-alg>
      </emu-clause>

      <emu-clause id="sec-iteratorprototype.drop">
        <h1>%Iterator.prototype%.drop ( _limit_ )</h1>
        <emu-alg>
          1. Let _iterated_ be ? GetIteratorDirect(*this* value).
          1. Let _remaining_ be ? ToInteger(_limit_).
          1. If _remaining_ &lt; 0, throw a *RangeError* exception.
          1. Let _closure_ be a new Abstract Closure with no parameters that captures _iterated_ and _remaining_ and performs the following steps when called:
            1. Repeat, while _remaining_ &gt; 0,
              1. Set _remaining_ to _remaining_ - 1.
              1. Let _next_ be ? IteratorStep(_iterated_).
              1. If _next_ is *false*, return *undefined*.
            1. Let _lastValue_ be *undefined*.
            1. Repeat,
              1. Let _next_ be ? IteratorStep(_iterated_, _lastValue_).
              1. If _next_ is *false*, return *undefined*.
              1. Set _lastValue_ to Yield(? IteratorValue(_next_)).
              1. IfAbruptCloseIterator(_iterated_, _lastValue_).
          1. Return ? CreateBuiltinGeneratorInstance(_closure_, ~Iterator Helper~, %IteratorHelperPrototype%).
        </emu-alg>
      </emu-clause>

      <emu-clause id="sec-iteratorprototype.asindexedpairs">
        <h1>%Iterator.prototype%.asIndexedPairs ( )</h1>
        <emu-alg>
          1. Let _iterated_ be ? GetIteratorDirect(*this* value).
          1. Let _closure_ be a new Abstract Closure with no parameters that captures _iterated_ and performs the following steps when called:
            1. Let _index_ be 0.
            1. Let _lastValue_ be *undefined*.
            1. Repeat,
              1. Let _next_ be ? IteratorStep(_iterated_, _lastValue_).
              1. If _next_ is *false*, return *undefined*.
              1. Let _value_ be ? IteratorValue(_next_).
              1. Let _pair_ be ! CreateArrayFromList(&laquo; _index_, _value_ &raquo;).
              1. Set _index_ to _index_ + 1.
              1. Set _lastValue_ to Yield(_pair_).
              1. IfAbruptCloseIterator(_iterated_, _lastValue_).
          1. Return ? CreateBuiltinGeneratorInstance(_closure_, ~Iterator Helper~, %IteratorHelperPrototype%).
        </emu-alg>
      </emu-clause>

      <emu-clause id="sec-iteratorprototype.flatmap">
        <h1>%Iterator.prototype%.flatMap ( _mapper_ )</h1>
        <emu-alg>
          1. Let _iterated_ be ? GetIteratorDirect(*this* value).
          1. If IsCallable(_mapper_) is *false*, throw a *TypeError* exception.
<<<<<<< HEAD
          1. Let _closure_ be a new Abstract Closure with no parameters that captures _iterated_ and _mapper_ and performs the following steps when called:
            1. Repeat,
              1. Let _next_ be ? IteratorStep(_iterated_).
              1. If _next_ is *false*, return *undefined*.
              1. Let _value_ be ? IteratorValue(_next_).
              1. Let _mapped_ be Call(_mapper_, *undefined*, &laquo; _value_ &raquo;).
              1. IfAbruptCloseIterator(_mapped_, _iterated_).
              1. Let _innerIterator_ be GetIterator(_mapped_, ~sync~).
              1. IfAbruptCloseIterator(_innerIterator_, _iterated_).
              1. Let _innerAlive_ be *true*.
              1. Repeat, while _innerAlive_ is *true*,
                1. Let _innerNext_ be IteratorNext(_innerIterator_).
                1. IfAbruptCloseIterator(_innerNext_, _iterated_).
                1. Let _innerComplete_ be IteratorComplete(_innerNext_).
                1. IfAbruptCloseIterator(_innerComplete_, _iterated_).
                1. If _innerComplete_ is *true*, set _innerAlive_ to *false*.
                1. Else,
                  1. Let _innerValue_ be IteratorValue(_innerNext_).
                  1. IfAbruptCloseIterator(_innerNext_, _iterated_).
                  1. Let _yielded_ be Yield(_innerValue_).
                  1. IfAbruptCloseIterator(_yielded_, _iterated_).
          1. Return ? CreateBuiltinGeneratorInstance(_closure_, ~Iterator Helper~, %IteratorHelperPrototype%).
=======
        </emu-alg>
        <p>The body of %Iterator.prototype%.flatMap is composed of the following steps:</p>
        <emu-alg>
          1. Repeat,
            1. Let _next_ be ? IteratorStep(_iterated_).
            1. If _next_ is *false*, return *undefined*.
            1. Let _value_ be ? IteratorValue(_next_).
            1. Let _mapped_ be Call(_mapper_, *undefined*, &laquo; _value_ &raquo;).
            1. IfAbruptCloseIterator(_mapped_, _iterated_).
            1. Let _innerIterator_ be GetIterator(_mapped_, ~sync~).
            1. IfAbruptCloseIterator(_innerIterator_, _iterated_).
            1. Let _innerAlive_ be *true*.
            1. Repeat, while _innerAlive_ is *true*,
              1. Let _innerNext_ be IteratorNext(_innerIterator_).
              1. IfAbruptCloseIterator(_innerNext_, _iterated_).
              1. Let _innerComplete_ be IteratorComplete(_innerNext_).
              1. IfAbruptCloseIterator(_innerComplete_, _iterated_).
              1. If _innerComplete_ is *true*, set _innerAlive_ to *false*.
              1. Else,
                1. Let _innerValue_ be IteratorValue(_innerNext_).
                1. IfAbruptCloseIterator(_innerValue_, _iterated_).
                1. Let _yielded_ be Yield(_innerValue_).
                1. IfAbruptCloseIterator(_yielded_, _iterated_).
>>>>>>> 82e8b9b8
        </emu-alg>
      </emu-clause>

      <emu-clause id="sec-iteratorprototype.reduce">
        <h1>%Iterator.prototype%.reduce ( _reducer_ [ , _initialValue_ ] )</h1>
        <emu-alg>
          1. Let _iterated_ be ? GetIteratorDirect(*this* value).
          1. If IsCallable(_reducer_) is *false*, throw a *TypeError* exception.
          1. If _initialValue_ is not present, then
            1. Let _next_ be ? IteratorStep(_iterated_).
            1. If _next_ is *false*, throw a *TypeError* exception.
            1. Let _accumulator_ be ? IteratorValue(_next_).
          1. Else,
            1. Let _accumulator_ be _initialValue_.
          1. Repeat,
            1. Let _next_ be ? IteratorStep(_iterated_).
            1. If _next_ is *false*, return _accumulator_.
            1. Let _value_ be ? IteratorValue(_next_).
            1. Let _result_ be Call(_reducer_, *undefined*, &laquo; _accumulator_, _value_ &raquo;).
            1. IfAbruptCloseIterator(_result_, _iterated_).
            1. Set _accumulator_ to _result_.[[Value]].
        </emu-alg>
      </emu-clause>

      <emu-clause id="sec-iteratorprototype.toarray">
        <h1>%Iterator.prototype%.toArray ( )</h1>
        <emu-alg>
          1. Let _iterated_ be ? GetIteratorDirect(*this* value).
          1. Let _items_ be a new empty List.
          1. Repeat,
            1. Let _next_ be ? IteratorStep(_iterated_).
            1. If _next_ is *false*, return ! CreateArrayFromList(_items_).
            1. Let _value_ be ? IteratorValue(_next_).
            1. Append _value_ to _items_.
        </emu-alg>
      </emu-clause>

      <emu-clause id="sec-iteratorprototype.foreach">
        <h1>%Iterator.prototype%.forEach ( _fn_ )</h1>
        <emu-alg>
          1. Let _iterated_ be ? GetIteratorDirect(*this* value).
          1. If IsCallable(_fn_) is *false*, throw a *TypeError* exception.
          1. Repeat,
            1. Let _next_ be ? IteratorStep(_iterated_).
            1. If _next_ is *false*, return *undefined*.
            1. Let _value_ be ? IteratorValue(_next_).
            1. Let _result_ be Call(_fn_, *undefined*, &laquo; _value_ &raquo;).
            1. IfAbruptCloseIterator(_result_, _iterated_).
        </emu-alg>
      </emu-clause>

      <emu-clause id="sec-iteratorprototype.some">
        <h1>%Iterator.prototype%.some ( _fn_ )</h1>
        <emu-alg>
          1. Let _iterated_ be ? GetIteratorDirect(*this* value).
          1. If IsCallable(_fn_) is *false*, throw a *TypeError* exception.
          1. Repeat,
            1. Let _next_ be ? IteratorStep(_iterated_).
            1. If _next_ is *false*, return *false*.
            1. Let _value_ be ? IteratorValue(_next_).
            1. Let _result_ be Call(_fn_, *undefined*, &laquo; _value_ &raquo;).
            1. IfAbruptCloseIterator(_result_, _iterated_).
            1. If ! ToBoolean(_result_) is *true*, return ? IteratorClose(_iterated_, NormalCompletion(*true*)).
        </emu-alg>
      </emu-clause>

      <emu-clause id="sec-iteratorprototype.every">
        <h1>%Iterator.prototype%.every ( _fn_ )</h1>
        <emu-alg>
          1. Let _iterated_ be ? GetIteratorDirect(*this* value).
          1. If IsCallable(_fn_) is *false*, throw a *TypeError* exception.
          1. Repeat,
            1. Let _next_ be ? IteratorStep(_iterated_).
            1. If _next_ is *false*, return *true*.
            1. Let _value_ be ? IteratorValue(_next_).
            1. Let _result_ be Call(_fn_, *undefined*, &laquo; _value_ &raquo;).
            1. IfAbruptCloseIterator(_result_, _iterated_).
            1. If ! ToBoolean(_result_) is *false*, return ? IteratorClose(_iterated_, NormalCompletion(*false*)).
        </emu-alg>
      </emu-clause>

      <emu-clause id="sec-iteratorprototype.find">
        <h1>%Iterator.prototype%.find ( _fn_ )</h1>
        <emu-alg>
          1. Let _iterated_ be ? GetIteratorDirect(*this* value).
          1. If IsCallable(_fn_) is *false*, throw a *TypeError* exception.
          1. Repeat,
            1. Let _next_ be ? IteratorStep(_iterated_).
            1. If _next_ is *false*, return *undefined*.
            1. Let _value_ be ? IteratorValue(_next_).
            1. Let _result_ be Call(_fn_, *undefined*, &laquo; _value_ &raquo;).
            1. IfAbruptCloseIterator(_result_, _iterated_).
            1. If ! ToBoolean(_result_) is *true*, return ? IteratorClose(_iterated_, NormalCompletion(_value_)).
        </emu-alg>
      </emu-clause>

      <emu-clause id="sec-iteratorprototype-@@tostringtag">
        <h1>%Iterator.prototype% [ @@toStringTag ]</h1>
        <p>The initial value of the @@toStringTag property is the String value "Iterator".</p>
        <p>This property has the attributes { [[Writable]]: *false*, [[Enumerable]]: *false*, [[Configurable]]: *true* }.</p>
      </emu-clause>
    </emu-clause>

    <emu-clause id="sec-asynciteratorprototype">
      <h1>The <dfn>%AsyncIterator.prototype%</dfn> Object</h1>

      <emu-clause id="sec-asynciteratorprototype.constructor">
        <h1>%AsyncIterator.prototype%.constructor</h1>
        <p>The initial value of %AsyncIterator.prototype%.constructor is %AsyncIterator%.</p>
      </emu-clause>

      <emu-clause id="sec-asynciteratorprototype.map">
        <h1>%AsyncIterator.prototype%.map ( _mapper_ )</h1>
        <emu-alg>
          1. Let _iterated_ be ? GetIteratorDirect(*this* value).
          1. If IsCallable(_mapper_) is *false*, throw a *TypeError* exception.
          1. Let _closure_ be a new Abstract Closure with no parameters that captures _iterated_ and _mapper_ and performs the following steps when called:
            1. Let _lastValue_ be *undefined*.
            1. Repeat,
              1. Let _next_ be ? Await(? IteratorNext(_value_, _lastValue_)).
              1. If ? IteratorComplete(_next_) is *true*, return *undefined*.
              1. Let _value_ be ? IteratorValue(_next_).
              1. Let _mapped_ be Call(_mapper_, *undefined*, &laquo; _value_ &raquo;).
              1. IfAbruptCloseAsyncIterator(_iterated_, _mapped_).
              1. Set _mapped_ to Await(_mapped_).
              1. IfAbruptCloseAsyncIterator(_iterated_, _mapped_).
              1. Set _lastValue_ to Yield(_mapped_).
              1. IfAbruptCloseAsyncIterator(_iterated_, _lastValue_).
          1. Return ? CreateBuiltinAsyncGeneratorInstance(_closure_, ~Async Iterator Helper~, %AsyncIteratorHelperPrototype%).
        </emu-alg>
      </emu-clause>

      <emu-clause id="sec-asynciteratorprototype.filter">
        <h1>%AsyncIterator.prototype%.filter ( _filterer_ )</h1>
        <emu-alg>
          1. Let _iterated_ be ? GetIteratorDirect(*this* value).
          1. If IsCallable(_filterer_) is *false*, throw a *TypeError* exception.
          1. Let _closure_ be a new Abstract Closure with no parameters that captures _iterated_ and _filterer_ and performs the following steps when called:
            1. Let _lastValue_ be *undefined*.
            1. Repeat,
              1. Let _next_ be ? Await(? IteratorNext(_value_, _lastValue_)).
              1. If ? IteratorComplete(_next_) is *true*, return *undefined*.
              1. Let _value_ be ? IteratorValue(_next_).
              1. Let _selected_ be Call(_filterer_, *undefined*, &laquo; _value_ &raquo;).
              1. IfAbruptCloseAsyncIterator(_iterated_, _selected_).
              1. Set _selected_ to Await(_selected_).
              1. IfAbruptCloseAsyncIterator(_iterated_, _selected_).
              1. If ! ToBoolean(_selected_) is *true*, then
                1. Set _lastValue_ to Yield(_value_).
                1. IfAbruptCloseAsyncIterator(_iterated_, _lastValue_).
          1. Return ? CreateBuiltinAsyncGeneratorInstance(_closure_, ~Async Iterator Helper~, %AsyncIteratorHelperPrototype%).
        </emu-alg>
      </emu-clause>

      <emu-clause id="sec-asynciteratorprototype.take">
        <h1>%AsyncIterator.prototype%.take ( _limit_ )</h1>
        <emu-alg>
          1. Let _iterated_ be ? GetIteratorDirect(*this* value).
          1. Let _remaining_ be ? ToInteger(_limit_).
          1. If _remaining_ &lt; 0, throw a *RangeError* exception.
          1. Let _closure_ be a new Abstract Closure with no parameters that captures _iterated_ and _remaining_ and performs the following steps when called:
            1. Let _lastValue_ be *undefined*.
            1. Repeat,
              1. If _remaining_ is 0, then
                1. Return ? AsyncIteratorClose(_iterated_, NormalCompletion(*undefined*)).
              1. Set _remaining_ to _remaining_ - 1.
              1. Let _next_ be ? Await(? IteratorNext(_iterated_, _lastValue_)).
              1. If ? IteratorComplete(_next_) is *true*, return *undefined*.
              1. Set _lastValue_ to Yield(? IteratorValue(_next_)).
              1. IfAbruptCloseAsyncIterator(_iterated_, _lastValue_).
          1. Return ? CreateBuiltinAsyncGeneratorInstance(_closure_, ~Async Iterator Helper~, %AsyncIteratorHelperPrototype%).
        </emu-alg>
      </emu-clause>

      <emu-clause id="sec-asynciteratorprototype.drop">
        <h1>%AsyncIterator.prototype%.drop ( _limit_ )</h1>
        <emu-alg>
          1. Let _iterated_ be ? GetIteratorDirect(*this* value).
          1. Let _remaining_ be ? ToInteger(_limit_).
          1. If _remaining_ &lt; 0, throw a *RangeError* exception.
          1. Let _closure_ be a new Abstract Closure with no parameters that captures _iterated_ and _remaining_ and performs the following steps when called:
            1. Repeat, while _remaining_ &gt; 0,
              1. Set _remaining_ to _remaining_ - 1.
              1. Let _next_ be ? Await(? IteratorNext(_iterated_)).
              1. If ? IteratorComplete(_next_) is *true*, return *undefined*.
            1. Let _lastValue_ be *undefined*.
            1. Repeat,
              1. Let _next_ be ? Await(? IteratorNext(_iterated_, _lastValue_)).
              1. If ? IteratorComplete(_next_) is *true*, return *undefined*.
              1. Set _lastValue_ to Yield(? IteratorValue(_next_)).
              1. IfAbruptCloseAsyncIterator(_iterated_, _lastValue_).
          1. Return ? CreateBuiltinAsyncGeneratorInstance(_closure_, ~Async Iterator Helper~, %AsyncIteratorHelperPrototype%).
        </emu-alg>
      </emu-clause>

      <emu-clause id="sec-asynciteratorprototype.asindexedpairs">
        <h1>%AsyncIterator.prototype%.asIndexedPairs ( )</h1>
        <emu-alg>
          1. Let _iterated_ be ? GetIteratorDirect(*this* value).
          1. Let _closure_ be a new Abstract Closure with no parameters that captures _iterated_ and performs the following steps when called:
            1. Let _index_ be 0.
            1. Let _lastValue_ be *undefined*.
            1. Repeat,
              1. Let _next_ be ? Await(? IteratorNext(_iterated_, _lastValue_)).
              1. If ? IteratorComplete(_next_) is *true*, return *undefined*.
              1. Let _value_ be ? IteratorValue(_next_).
              1. Let _pair_ be ! CreateArrayFromList(&laquo; _index_, _value_ &raquo;).
              1. Set _index_ to _index_ + 1.
              1. Set _lastValue_ to Yield(_pair_).
              1. IfAbruptCloseAsyncIterator(_iterated_, _lastValue_).
          1. Return ? CreateBuiltinAsyncGeneratorInstance(_closure_, ~Async Iterator Helper~, %AsyncIteratorHelperPrototype%).
        </emu-alg>
      </emu-clause>

      <emu-clause id="sec-asynciteratorprototype.flatmap">
        <h1>%AsyncIterator.prototype%.flatMap ( _mapper_ )</h1>
        <p>%AsyncIterator.prototype%.flatMap is a built-in async generator function which, when called, performs the following steps:</p>
        <emu-alg>
          1. Let _iterated_ be ? GetIteratorDirect(*this* value).
          1. If IsCallable(_mapper_) is *false*, throw a *TypeError* exception.
<<<<<<< HEAD
          1. Let _closure_ be a new Abstract Closure with no parameters that captures _iterated_ and _mapper_ and performs the following steps when called:
            1. Repeat,
              1. Let _next_ be ? Await(? IteratorNext(_iterated_)).
              1. If ? IteratorComplete(_next_) is *true*, return *undefined*.
              1. Let _value_ be ? IteratorValue(_next_).
              1. Let _mapped_ be Call(_mapper_, *undefined*, &laquo; _value_ &raquo;).
              1. IfAbruptCloseAsyncIterator(_iterated_, _mapped_).
              1. Set _mapped_ to Await(_mapped_).
              1. IfAbruptCloseAsyncIterator(_iterated_, _mapped_).
              1. Let _innerIterator_ be GetIterator(_mapped_, ~async~).
              1. IfAbruptCloseAsyncIterator(_innerIterator_, _iterated_).
              1. Let _innerAlive_ be *true*.
              1. Repeat, while _innerAlive_ is *true*,
                1. Let _innerNextPromise_ be IteratorNext(_innerIterator_).
                1. IfAbruptCloseAsyncIterator(_innerNextPromise_, _iterated_).
                1. Let _innerNext_ be Await(_innerNextPromise_).
                1. IfAbruptCloseAsyncIterator(_innerNext_, _iterated_).
                1. Let _innerComplete_ be IteratorComplete(_innerNext_).
                1. IfAbruptCloseAsyncIterator(_innerComplete_, _iterated_).
                1. If _innerComplete_ is *true*, set _innerAlive_ to *false*.
                1. Else,
                  1. Let _innerValue_ be IteratorValue(_innerNext_).
                  1. IfAbruptCloseAsyncIterator(_innerNext_, _iterated_).
                  1. Let _yielded_ be Yield(_innerValue_).
                  1. IfAbruptCloseAsyncIterator(_yielded_, _iterated_).
          1. Return ? CreateBuiltinAsyncGeneratorInstance(_closure_, ~Async Iterator Helper~, %AsyncIteratorHelperPrototype%).
=======
        </emu-alg>
        <p>The body of %AsyncIterator.prototype%.flatMap is composed of the following steps:</p>
        <emu-alg>
          1. Repeat,
            1. Let _next_ be ? Await(? IteratorNext(_iterated_)).
            1. If ? IteratorComplete(_next_) is *true*, return *undefined*.
            1. Let _value_ be ? IteratorValue(_next_).
            1. Let _mapped_ be Call(_mapper_, *undefined*, &laquo; _value_ &raquo;).
            1. IfAbruptCloseAsyncIterator(_iterated_, _mapped_).
            1. Set _mapped_ to Await(_mapped_).
            1. IfAbruptCloseAsyncIterator(_iterated_, _mapped_).
            1. Let _innerIterator_ be GetIterator(_mapped_, ~async~).
            1. IfAbruptCloseAsyncIterator(_innerIterator_, _iterated_).
            1. Let _innerAlive_ be *true*.
            1. Repeat, while _innerAlive_ is *true*,
              1. Let _innerNextPromise_ be IteratorNext(_innerIterator_).
              1. IfAbruptCloseAsyncIterator(_innerNextPromise_, _iterated_).
              1. Let _innerNext_ be Await(_innerNextPromise_).
              1. IfAbruptCloseAsyncIterator(_innerNext_, _iterated_).
              1. Let _innerComplete_ be IteratorComplete(_innerNext_).
              1. IfAbruptCloseAsyncIterator(_innerComplete_, _iterated_).
              1. If _innerComplete_ is *true*, set _innerAlive_ to *false*.
              1. Else,
                1. Let _innerValue_ be IteratorValue(_innerNext_).
                1. IfAbruptCloseAsyncIterator(_innerValue_, _iterated_).
                1. Let _yielded_ be Yield(_innerValue_).
                1. IfAbruptCloseAsyncIterator(_yielded_, _iterated_).
>>>>>>> 82e8b9b8
        </emu-alg>
      </emu-clause>

      <emu-clause id="sec-asynciteratorprototype.reduce">
        <h1>%AsyncIterator.prototype%.reduce ( _reducer_ [ , _initialValue_ ] )</h1>
        <emu-alg>
          1. Let _iterated_ be ? GetIteratorDirect(*this* value).
          1. If IsCallable(_reducer_) is *false*, throw a *TypeError* exception.
          1. If _initialValue_ is not present, then
            1. Let _next_ be ? Await(? IteratorNext(_iterated_)).
            1. If ? IteratorComplete(_next_) is *true*, throw a *TypeError* exception.
            1. Let _accumulator_ be ? IteratorValue(_next_).
          1. Else,
            1. Let _accumulator_ be _initialValue_.
          1. Repeat,
            1. Let _next_ be ? Await(? IteratorNext(_iterated_)).
            1. If ? IteratorComplete(_next_) is *true*, return _accumulator_.
            1. Let _value_ be ? IteratorValue(_next_).
            1. Let _result_ be Call(_reducer_, *undefined*, &laquo; _accumulator_, _value_ &raquo;).
            1. IfAbruptCloseAsyncIterator(_iterated_, _result_).
            1. Set _result_ to Await(_result_).
            1. IfAbruptCloseAsyncIterator(_iterated_, _result_).
            1. Set _accumulator_ to _result_.
        </emu-alg>
      </emu-clause>

      <emu-clause id="sec-asynciteratorprototype.toarray">
        <h1>%AsyncIterator.prototype%.toArray ( )</h1>
        <p>%AsyncIterator.prototype%.toArray is a built-in async function which, when called, performs the following steps:</p>
        <emu-alg>
          1. Let _iterated_ be ? GetIteratorDirect(*this* value).
          1. Let _items_ be a new empty List.
          1. Repeat,
            1. Let _next_ be ? Await(? IteratorNext(_iterated_)).
            1. If ? IteratorComplete(_next_) is *true*, return ! CreateArrayFromList(_items_).
            1. Let _value_ be ? IteratorValue(_next_).
            1. Append _value_ to _items_.
        </emu-alg>
      </emu-clause>

      <emu-clause id="sec-asynciteratorprototype.foreach">
        <h1>%AsyncIterator.prototype%.forEach ( _fn_ )</h1>
        <p>%AsyncIterator.prototype%.forEach is a built-in async function which, when called, performs the following steps:</p>
        <emu-alg>
          1. Let _iterated_ be ? GetIteratorDirect(*this* value).
          1. If IsCallable(_fn_) is *false*, throw a *TypeError* exception.
          1. Repeat,
            1. Let _next_ be ? Await(? IteratorNext(_iterated_)).
            1. If ? IteratorComplete(_next_) is *true*, return *undefined*.
            1. Let _value_ be ? IteratorValue(_next_).
            1. Let _r_ be Call(_fn_, *undefined*, &laquo; _value_ &raquo;).
            1. IfAbruptCloseAsyncIterator(_iterated_, _r_).
            1. Set _r_ to Await(r).
            1. IfAbruptCloseAsyncIterator(_iterated_, _r_).
        </emu-alg>
      </emu-clause>

      <emu-clause id="sec-asynciteratorprototype.some">
        <h1>%AsyncIterator.prototype%.some ( _fn_ )</h1>
        <p>%AsyncIterator.prototype%.some is a built-in async function which, when called, performs the following steps:</p>
        <emu-alg>
          1. Let _iterated_ be ? GetIteratorDirect(*this* value).
          1. If IsCallable(_fn_) is *false*, throw a *TypeError* exception.
          1. Repeat,
            1. Let _next_ be ? Await(? IteratorNext(_iterated_)).
            1. If ? IteratorComplete(_next_) is *true*, return *false*.
            1. Let _value_ be ? IteratorValue(_next_).
            1. Let _result_ be Call(_fn_, *undefined*, &laquo; _value_ &raquo;).
            1. IfAbruptCloseAsyncIterator(_iterated_, _result_).
            1. Set _result_ to Await(_result_).
            1. IfAbruptCloseAsyncIterator(_iterated_, _result_).
            1. If ! ToBoolean(_result_) is *true*, return ? AsyncIteratorClose(_iterated_, NormalCompletion(*true*)).
        </emu-alg>
      </emu-clause>

      <emu-clause id="sec-asynciteratorprototype.every">
        <h1>%AsyncIterator.prototype%.every ( _fn_ )</h1>
        <p>%AsyncIterator.prototype%.every is a built-in async function which, when called, performs the following steps:</p>
        <emu-alg>
          1. Let _iterated_ be ? GetIteratorDirect(*this* value).
          1. If IsCallable(_fn_) is *false*, throw a *TypeError* exception.
          1. Repeat,
            1. Let _next_ be ? Await(? IteratorNext(_iterated_)).
            1. If ? IteratorComplete(_next_) is *true*, return *true*.
            1. Let _value_ be ? IteratorValue(_next_).
            1. Let _result_ be Call(_fn_, *undefined*, &laquo; _value_ &raquo;).
            1. IfAbruptCloseAsyncIterator(_iterated_, _result_).
            1. Set _result_ to Await(_result_).
            1. IfAbruptCloseAsyncIterator(_iterated_, _result_).
            1. If ! ToBoolean(_result_) is *false*, return ? AsyncIteratorClose(_iterated_, NormalCompletion(*false*)).
        </emu-alg>
      </emu-clause>

      <emu-clause id="sec-asynciteratorprototype.find">
        <h1>%AsyncIterator.prototype%.find ( _fn_ )</h1>
        <p>%AsyncIterator.prototype%.find is a built-in async function which, when called, performs the following steps:</p>
        <emu-alg>
          1. Let _iterated_ be ? GetIteratorDirect(*this* value).
          1. If IsCallable(_fn_) is *false*, throw a *TypeError* exception.
          1. Repeat,
            1. Let _next_ be ? Await(? IteratorNext(_iterated_)).
            1. If ? IteratorComplete(_next_) is *true*, return *undefined*.
            1. Let _value_ be ? IteratorValue(_next_).
            1. Let _result_ be Call(_fn_, *undefined*, &laquo; _value_ &raquo;).
            1. IfAbruptCloseAsyncIterator(_iterated_, _result_).
            1. Set _result_ to Await(_result_).
            1. IfAbruptCloseAsyncIterator(_iterated_, _result_).
            1. If ! ToBoolean(_result_) is *true*, return ? AsyncIteratorClose(_iterated_, NormalCompletion(_value_)).
        </emu-alg>
      </emu-clause>

      <emu-clause id="sec-asynciteratorprototype-@@tostringtag">
        <h1>%AsyncIterator.prototype% [ @@toStringTag ]</h1>
        <p>The initial value of the @@toStringTag property is the String value "Async Iterator".</p>
        <p>This property has the attributes { [[Writable]]: *false*, [[Enumerable]]: *false*, [[Configurable]]: *true* }.</p>
      </emu-clause>
    </emu-clause>
  </emu-clause>
</emu-clause><|MERGE_RESOLUTION|>--- conflicted
+++ resolved
@@ -481,7 +481,6 @@
         <emu-alg>
           1. Let _iterated_ be ? GetIteratorDirect(*this* value).
           1. If IsCallable(_mapper_) is *false*, throw a *TypeError* exception.
-<<<<<<< HEAD
           1. Let _closure_ be a new Abstract Closure with no parameters that captures _iterated_ and _mapper_ and performs the following steps when called:
             1. Repeat,
               1. Let _next_ be ? IteratorStep(_iterated_).
@@ -500,35 +499,10 @@
                 1. If _innerComplete_ is *true*, set _innerAlive_ to *false*.
                 1. Else,
                   1. Let _innerValue_ be IteratorValue(_innerNext_).
-                  1. IfAbruptCloseIterator(_innerNext_, _iterated_).
+                  1. IfAbruptCloseIterator(_innerValue_, _iterated_).
                   1. Let _yielded_ be Yield(_innerValue_).
                   1. IfAbruptCloseIterator(_yielded_, _iterated_).
           1. Return ? CreateBuiltinGeneratorInstance(_closure_, ~Iterator Helper~, %IteratorHelperPrototype%).
-=======
-        </emu-alg>
-        <p>The body of %Iterator.prototype%.flatMap is composed of the following steps:</p>
-        <emu-alg>
-          1. Repeat,
-            1. Let _next_ be ? IteratorStep(_iterated_).
-            1. If _next_ is *false*, return *undefined*.
-            1. Let _value_ be ? IteratorValue(_next_).
-            1. Let _mapped_ be Call(_mapper_, *undefined*, &laquo; _value_ &raquo;).
-            1. IfAbruptCloseIterator(_mapped_, _iterated_).
-            1. Let _innerIterator_ be GetIterator(_mapped_, ~sync~).
-            1. IfAbruptCloseIterator(_innerIterator_, _iterated_).
-            1. Let _innerAlive_ be *true*.
-            1. Repeat, while _innerAlive_ is *true*,
-              1. Let _innerNext_ be IteratorNext(_innerIterator_).
-              1. IfAbruptCloseIterator(_innerNext_, _iterated_).
-              1. Let _innerComplete_ be IteratorComplete(_innerNext_).
-              1. IfAbruptCloseIterator(_innerComplete_, _iterated_).
-              1. If _innerComplete_ is *true*, set _innerAlive_ to *false*.
-              1. Else,
-                1. Let _innerValue_ be IteratorValue(_innerNext_).
-                1. IfAbruptCloseIterator(_innerValue_, _iterated_).
-                1. Let _yielded_ be Yield(_innerValue_).
-                1. IfAbruptCloseIterator(_yielded_, _iterated_).
->>>>>>> 82e8b9b8
         </emu-alg>
       </emu-clause>
 
@@ -749,7 +723,6 @@
         <emu-alg>
           1. Let _iterated_ be ? GetIteratorDirect(*this* value).
           1. If IsCallable(_mapper_) is *false*, throw a *TypeError* exception.
-<<<<<<< HEAD
           1. Let _closure_ be a new Abstract Closure with no parameters that captures _iterated_ and _mapper_ and performs the following steps when called:
             1. Repeat,
               1. Let _next_ be ? Await(? IteratorNext(_iterated_)).
@@ -772,39 +745,10 @@
                 1. If _innerComplete_ is *true*, set _innerAlive_ to *false*.
                 1. Else,
                   1. Let _innerValue_ be IteratorValue(_innerNext_).
-                  1. IfAbruptCloseAsyncIterator(_innerNext_, _iterated_).
+                  1. IfAbruptCloseAsyncIterator(_innerValue_, _iterated_).
                   1. Let _yielded_ be Yield(_innerValue_).
                   1. IfAbruptCloseAsyncIterator(_yielded_, _iterated_).
           1. Return ? CreateBuiltinAsyncGeneratorInstance(_closure_, ~Async Iterator Helper~, %AsyncIteratorHelperPrototype%).
-=======
-        </emu-alg>
-        <p>The body of %AsyncIterator.prototype%.flatMap is composed of the following steps:</p>
-        <emu-alg>
-          1. Repeat,
-            1. Let _next_ be ? Await(? IteratorNext(_iterated_)).
-            1. If ? IteratorComplete(_next_) is *true*, return *undefined*.
-            1. Let _value_ be ? IteratorValue(_next_).
-            1. Let _mapped_ be Call(_mapper_, *undefined*, &laquo; _value_ &raquo;).
-            1. IfAbruptCloseAsyncIterator(_iterated_, _mapped_).
-            1. Set _mapped_ to Await(_mapped_).
-            1. IfAbruptCloseAsyncIterator(_iterated_, _mapped_).
-            1. Let _innerIterator_ be GetIterator(_mapped_, ~async~).
-            1. IfAbruptCloseAsyncIterator(_innerIterator_, _iterated_).
-            1. Let _innerAlive_ be *true*.
-            1. Repeat, while _innerAlive_ is *true*,
-              1. Let _innerNextPromise_ be IteratorNext(_innerIterator_).
-              1. IfAbruptCloseAsyncIterator(_innerNextPromise_, _iterated_).
-              1. Let _innerNext_ be Await(_innerNextPromise_).
-              1. IfAbruptCloseAsyncIterator(_innerNext_, _iterated_).
-              1. Let _innerComplete_ be IteratorComplete(_innerNext_).
-              1. IfAbruptCloseAsyncIterator(_innerComplete_, _iterated_).
-              1. If _innerComplete_ is *true*, set _innerAlive_ to *false*.
-              1. Else,
-                1. Let _innerValue_ be IteratorValue(_innerNext_).
-                1. IfAbruptCloseAsyncIterator(_innerValue_, _iterated_).
-                1. Let _yielded_ be Yield(_innerValue_).
-                1. IfAbruptCloseAsyncIterator(_yielded_, _iterated_).
->>>>>>> 82e8b9b8
         </emu-alg>
       </emu-clause>
 
