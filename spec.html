--- conflicted
+++ resolved
@@ -174,7 +174,6 @@
     <emu-clause id="sec-iterator-abstract-operations">
       <h1>Iterator Abstract Operations</h1>
 
-<<<<<<< HEAD
     <emu-clause id="sec-iterator-constructor">
       <h1>The Iterator Constructor</h1>
       <p>The <dfn>Iterator</dfn> constructor:</p>
@@ -183,22 +182,6 @@
         <li>is the initial value of the *Iterator* property of the global object.</li>
         <li>is designed to be subclassable. It may be used as the value of an *extends* clause of a class defintion.</li>
       </ul>
-=======
-      <emu-clause id="sec-ifabruptcloseiterator" aoid="IfAbruptCloseIterator">
-        <h1>IfAbruptCloseIterator ( _value_, _iteratorRecord_ )</h1>
-        <p><dfn>IfAbruptCloseIterator</dfn> is a shorthand for a sequence of algorithm steps that use an Iterator Record. An algorithm step of the form:</p>
-        <emu-alg>
-          1. IfAbruptCloseIterator(_value_, _iteratorRecord_).
-        </emu-alg>
-        <p>means the same thing as:</p>
-        <emu-alg>
-          1. If _value_ is an abrupt completion, then
-            1. Perform ? IteratorClose(_iteratorRecord_, _value_).
-            1. Return _value_.
-          1. Else if _value_ is a Completion Record, set _value_ to _value_.[[Value]].
-        </emu-alg>
-      </emu-clause>
->>>>>>> be00da9c
 
       <emu-clause id="sec-ifabruptcloseasynciterator" aoid="IfAbruptCloseAsyncIterator">
         <h1>IfAbruptCloseAsyncIterator ( _value_, _iteratorRecord_ )</h1>
@@ -305,7 +288,6 @@
       </emu-clause>
     </emu-clause>
 
-<<<<<<< HEAD
     <emu-clause id="sec-asynciterator-constructor">
       <h1>The AsyncIterator Constructor</h1>
       <p>The <dfn>AsyncIterator</dfn> constructor:</p>
@@ -314,18 +296,9 @@
         <li>is the initial value of the *AsyncIterator* property of the global object.</li>
         <li>is designed to be subclassable. It may be used as the value of an *extends* clause of a class defintion.</li>
       </ul>
-=======
+
     <emu-clause id="sec-asynciterator-objects">
       <h1>AsyncIterator Objects</h1>
->>>>>>> be00da9c
-
-      <emu-clause id="sec-asynciterator-constructor">
-        <h1>The AsyncIterator Constructor</h1>
-        <p>The <dfn>AsyncIterator</dfn> constructor:</p>
-        <ul>
-          <li>is the initial value of the *AsyncIterator* property of the global object.</li>
-          <li>is designed to be subclassable. It may be used as the value of an *extends* clause of a class defintion.</li>
-        </ul>
 
         <emu-clause id="sec-asynciterator">
           <h1>AsyncIterator ( )</h1>
