<!DOCTYPE html>
<meta charset="utf-8">
<pre class="metadata">
title: Iterator Helpers
status: proposal
stage: 2
location: https://tc39.es/proposal-iterator-helpers
copyright: false
contributors: Gus Caplan
</pre>
<style>
  ins.block {
    font-weight: bold;
    font-style: italic;
  }
  hr {
    height: 0.25em;
    background: #ccc;
    border: 0;
    margin: 2em 0;
  }
  .unicode-property-table {
    table-layout: fixed;
    width: 100%;
    font-size: 80%;
  }
  .unicode-property-table ul {
    padding-left: 0;
    list-style: none;
  }
  #metadata-block {
    margin: 4em 0;
    padding: 10px;
    border: 1px solid #ee8421;
  }
  #metadata-block h1 {
    font-size: 1.5em;
    margin-top: 0;
  }
  #metadata-block > ul {
    list-style-type: none;
    margin: 0; padding: 0;
  }
</style>

<div id="metadata-block">
  <h1>Contributing to this Proposal</h1>
  <p>This proposal is developed on GitHub with the help of the ECMAScript community. There are a number of ways to contribute to the development of this specification:</p>
  <ul>
    <li>GitHub Repository: <a href="https://github.com/tc39/proposal-iterator-helpers">https://github.com/tc39/proposal-iterator-helpers</a></li>
    <li>Issues: <a href="https://github.com/tc39/proposal-iterator-helpers/issues">All Issues</a>, <a href="https://github.com/tc39/proposal-iterator-helpers/issues/new">File a New Issue</a></li>
    <li>Pull Requests: <a href="https://github.com/tc39/proposal-iterator-helpers/pulls">All Pull Requests</a>, <a href="https://github.com/tc39/proposal-iterator-helpers/pulls/new">Create a New Pull Request</a></li>
    <!-- <li>Test Suite: <a href="https://github.com/tc39/test262">Test262</a></li> -->
    <li>
      <p>Community:</p>
      <ul>
        <li>Discourse: <a href="https://es.discourse.group">https://es.discourse.group</a></li>
        <li>Chat: <a href="https://github.com/tc39/how-we-work/blob/HEAD/matrix-guide.md">Matrix</a></li>
      </ul>
    </li>
  </ul>
</div>

<emu-clause id="sec-well-known-intrinsic-objects">
  <h1>Well-Known Intrinsic Objects</h1>

  <emu-table id="table-7" caption="Well-Known Intrinsic Objects">
    <table>
      <tr>
        <th>
          Intrinsic Name
        </th>
        <th>
          Global Name
        </th>
        <th>
          ECMAScript Language Association
        </th>
      </tr>
      <tr>
        <td>
          <ins>%AsyncIterator%</ins>
        </td>
        <td>
          <ins>`AsyncIterator`</ins>
        </td>
        <td>
          <ins>The `AsyncIterator` constructor (<emu-xref href="#sec-asynciterator-constructor"></emu-xref>)</ins>
        </td>
      </tr>
      <tr>
        <td>
          %AsyncIteratorPrototype%
        </td>
        <td>
          <ins>`AsyncIterator.prototype`</ins>
        </td>
        <td>
          An object that all standard built-in async iterator objects indirectly inherit from
          <p><ins>The initial value of the *"prototype"* data property of %AsyncIterator%; i.e., %AsyncIterator.prototype%</ins></p>
        </td>
      </tr>
      <tr>
        <td>
          <ins>%Iterator%</ins>
        </td>
        <td>
          <ins>`Iterator`</ins>
        </td>
        <td>
          <ins>The `Iterator` constructor (<emu-xref href="#sec-iterator-constructor"></emu-xref>)</ins>
        </td>
      </tr>
      <tr>
        <td>
          %IteratorPrototype%
        </td>
        <td>
          <ins>`Iterator.prototype`</ins>
        </td>
        <td>
          An object that all standard built-in iterator objects indirectly inherit from
          <p><ins>The initial value of the *"prototype"* data property of %Iterator%; i.e., %Iterator.prototype%</ins></p>
        </td>
      </tr>
    </table>
  </emu-table>
</emu-clause>

<emu-clause id="sec-built-in-function-objects">
  <h1>Built-in Function Objects</h1>

  <p>
    <del>If a built-in function object is not implemented as an ECMAScript function it must provide [[Call]] and [[Construct]] internal methods that conform to the following definitions:</del>
    <ins>Unless otherwise specified, a built-in function object must provide [[Call]] and [[Construct]] internal methods that conform to the following definitions:</ins>
  </p>

  <emu-clause id="sec-createbuiltinfunction" type="abstract operation">
    <h1>
      CreateBuiltinFunction (
        _behaviour_: an Abstract Closure, a set of algorithm steps, or some other definition of a function's behaviour provided in this specification,
        _length_: a non-negative integer or +&infin;,
        _name_: a property key or a Private Name,
        _additionalInternalSlotsList_: a List of names of internal slots,
        optional _realm_: a Realm Record,
        optional _prototype_: an Object or *null*,
        optional _prefix_: a String,
      ): a function object
    </h1>
    <dl class="header">
      <dt>description</dt>
      <dd>_additionalInternalSlotsList_ contains the names of additional internal slots that must be defined as part of the object. This operation creates a built-in function object.</dd>
    </dl>
    <emu-alg>
      1. If _realm_ is not present, set _realm_ to the current Realm Record.
      1. If _prototype_ is not present, set _prototype_ to _realm_.[[Intrinsics]].[[%Function.prototype%]].
      1. Let _internalSlotsList_ be a List containing the names of all the internal slots that <emu-xref href="#sec-built-in-function-objects"></emu-xref> requires for the built-in function object that is about to be created.
      1. Append to _internalSlotsList_ the elements of _additionalInternalSlotsList_.
      1. <ins>If _behaviour_ is described as async, then</ins>
        1. <ins>Let _func_ be a new built-in async function object that, when called, performs the action described by _behaviour_ using the provided arguments as the values of the corresponding parameters specified by _behaviour_. The new function object has internal slots whose names are the elements of _internalSlotsList_, and an [[InitialName]] internal slot.</ins>
      1. <ins>Else,</ins>
        1. Let _func_ be a new built-in function object that, when called, performs the action described by _behaviour_ using the provided arguments as the values of the corresponding parameters specified by _behaviour_. The new function object has internal slots whose names are the elements of _internalSlotsList_, and an [[InitialName]] internal slot.
      1. Set _func_.[[Prototype]] to _prototype_.
      1. Set _func_.[[Extensible]] to *true*.
      1. Set _func_.[[Realm]] to _realm_.
      1. Set _func_.[[InitialName]] to *null*.
      1. Perform SetFunctionLength(_func_, _length_).
      1. If _prefix_ is not present, then
        1. Perform SetFunctionName(_func_, _name_).
      1. Else,
        1. Perform SetFunctionName(_func_, _name_, _prefix_).
      1. Return _func_.
    </emu-alg>
    <p>Each built-in function defined in this specification is created by calling the CreateBuiltinFunction abstract operation.</p>
  </emu-clause>
</emu-clause>

<emu-clause id="sec-built-in-async-function-objects">
  <h1>Built-in Async Function Objects</h1>
  <p><dfn variants="built-in async function object,built-in async function objects">Built-in async function objects</dfn> are built-in function objects that provide alternative [[Call]] and [[Construct]] internal methods that conform to the following definitions:</p>

  <emu-clause id="sec-built-in-function-objects-call-thisargument-argumentslist" type="internal method">
    <h1>
      [[Call]] (
        _thisArgument_: an ECMAScript language value,
        _argumentsList_: a List of ECMAScript language values,
      ): a normal completion containing an ECMAScript language value
    </h1>
    <dl class="header">
      <dt>for</dt>
      <dd>a built-in async function object _F_</dd>
    </dl>
    <emu-alg>
      1. Let _callerContext_ be the running execution context.
      1. If _callerContext_ is not already suspended, suspend _callerContext_.
      1. Let _calleeContext_ be a new execution context.
      1. Set the Function of _calleeContext_ to _F_.
      1. Let _calleeRealm_ be _F_.[[Realm]].
      1. Set the Realm of _calleeContext_ to _calleeRealm_.
      1. Set the ScriptOrModule of _calleeContext_ to *null*.
      1. Perform any necessary implementation-defined initialization of _calleeContext_.
      1. Push _calleeContext_ onto the execution context stack; _calleeContext_ is now the running execution context.
      1. Let _promiseCapability_ be ! NewPromiseCapability(%Promise%).
      1. Let _resultsClosure_ be a new Abstract Closure that captures _F_, _thisArgument_, and _argumentsList_ and performs the following steps when called:
        1. Return the result of evaluating _F_ in a manner that conforms to the specification of _F_. _thisArgument_ is the *this* value, _argumentsList_ provides the named parameters, and the NewTarget value is *undefined*.
      1. Perform AsyncFunctionStart(_promiseCapability_, _resultsClosure_).
      1. Remove _calleeContext_ from the execution context stack and restore _callerContext_ as the running execution context.
      1. Return _promiseCapability_.
    </emu-alg>
  </emu-clause>

  <emu-clause id="sec-built-in-function-objects-construct-argumentslist-newtarget" type="internal method">
    <h1>
      [[Construct]] (
        _argumentsList_: a List of ECMAScript language values,
        _newTarget_: a constructor,
      ): either a normal completion containing an Object or a throw completion
    </h1>
    <dl class="header">
      <dt>for</dt>
      <dd>a built-in async function object _F_</dd>
    </dl>
    <emu-alg>
      1. Throw a *TypeError* exception.
    </emu-alg>
  </emu-clause>
</emu-clause>

<emu-clause id="sec-abstract-operations">
  <h1>Abstract Operations</h1>

  <emu-clause id="sec-operations-on-iterator-objects">
    <h1>Operations on Iterator Objects</h1>

    <emu-clause id="sec-getiteratordirect" type="abstract operation">
      <h1>
        GetIteratorDirect (
          _obj_: an ECMAScript language value,
        ): either a normal completion containing an Iterator Record or a throw completion
      </h1>
      <dl class="header">
      </dl>
      <emu-alg>
        1. If _obj_ is not an Object, throw a *TypeError* exception.
        1. Let _nextMethod_ be ? Get(_obj_, `"next"`).
        1. If IsCallable(_nextMethod_) is *false*, throw a *TypeError* exception.
        1. Let _iteratorRecord_ be Record { [[Iterator]]: _obj_, [[NextMethod]]: _nextMethod_, [[Done]]: *false* }.
        1. Return _iteratorRecord_.
      </emu-alg>
    </emu-clause>
  </emu-clause>
</emu-clause>

<emu-clause id="sec-control-abstraction-objects">
  <h1>Control Abstraction Objects</h1>

  <emu-clause id="sec-iteration">
    <h1>Iteration</h1>

    <emu-clause id="sec-iterator-abstract-operations">
      <h1>Iterator Abstract Operations</h1>

      <emu-clause id="sec-ifabruptcloseasynciterator" aoid="IfAbruptCloseAsyncIterator">
        <h1>IfAbruptCloseAsyncIterator ( _value_, _iteratorRecord_ )</h1>
        <p>IfAbruptCloseAsyncIterator is a shorthand for a sequence of algorithm steps that use an Iterator Record. An algorithm step of the form:</p>
        <emu-alg>
          1. IfAbruptCloseAsyncIterator(_value_, _iteratorRecord_).
        </emu-alg>
        <p>means the same thing as:</p>
        <emu-alg>
          1. If _value_ is an abrupt completion, then
            1. Perform ? AsyncIteratorClose(_iteratorRecord_, _value_).
            1. Return _value_.
          1. Else if _value_ is a Completion Record, set _value_ to _value_.[[Value]].
        </emu-alg>
      </emu-clause>
    </emu-clause>

    <emu-clause id="sec-iterator-objects">
      <h1>Iterator Objects</h1>

      <emu-clause id="sec-iterator-constructor">
        <h1>The Iterator Constructor</h1>
        <p>The <dfn>Iterator</dfn> constructor:</p>
        <ul>
          <li>is <dfn>%Iterator%</dfn>.</li>
          <li>is the initial value of the *Iterator* property of the global object.</li>
          <li>is designed to be subclassable. It may be used as the value of an *extends* clause of a class definition.</li>
        </ul>

        <emu-clause id="sec-iterator">
          <h1>Iterator ( )</h1>
          <p>When the `Iterator` function is called, the following steps are taken:</p>
          <emu-alg>
            1. If NewTarget is *undefined* or the active function object, throw a *TypeError* exception.
            1. Return ? OrdinaryCreateFromConstructor(NewTarget, *"%Iterator.prototype%"*).
          </emu-alg>
        </emu-clause>
      </emu-clause>

      <emu-clause id="sec-properties-of-the-iterator-constructor">
        <h1>Properties of the Iterator Constructor</h1>

        <emu-clause id="sec-iterator.prototype">
          <h1>Iterator.prototype</h1>
          <p>The initial value of Iterator.prototype is %Iterator.prototype%.</p>
          <p>This property has the attributes { [[Writable]]: *false*, [[Enumerable]]: *false*, [[Configurable]]: *false* }.</p>
        </emu-clause>

        <emu-clause id="sec-iterator.from">
          <h1>Iterator.from ( _O_ )</h1>
          <emu-alg>
            1. Let _usingIterator_ be ? GetMethod(_O_, @@iterator).
            1. If _usingIterator_ is not *undefined*, then
              1. Let _iteratorRecord_ be ? GetIterator(_O_, ~sync~, _usingIterator_).
              1. If IsCallable(_iteratorRecord_.[[NextMethod]]) is *false*, throw a *TypeError* exception.
              1. Let _hasInstance_ be ? OrdinaryHasInstance(%Iterator%, _iteratorRecord_.[[Iterator]]).
              1. If _hasInstance_ is *true*, then
                1. Return _iteratorRecord_.[[Iterator]].
            1. Else, Let _iteratorRecord_ be ? GetIteratorDirect(_O_).
            1. Let _wrapper_ be OrdinaryObjectCreate(%WrapForValidIteratorPrototype%, « [[Iterated]] »).
            1. Set _wrapper_.[[Iterated]] to _iteratorRecord_.
            1. Return _wrapper_.
          </emu-alg>

          <emu-clause id="sec-wrapforvaliditeratorprototype-object">
            <h1>The %WrapForValidIteratorPrototype% Object</h1>
            <p>The <dfn>%WrapForValidIteratorPrototype%</dfn> object:</p>
            <ul>
              <li>has a [[Prototype]] internal slot whose value is %Iterator.prototype%.</li>
            </ul>

            <emu-clause id="sec-wrapforvaliditeratorprototype.next">
              <h1>%WrapForValidIteratorPrototype%.next ( )</h1>
              <emu-alg>
                1. Let _O_ be *this* value.
                1. Perform ? RequireInternalSlot(_O_, [[Iterated]]).
                1. Let _iteratorRecord_ be _O_.[[Iterated]].
                1. Return ? Call(_iteratorRecord_.[[NextMethod]], _iteratorRecord_.[[Iterator]]).
              </emu-alg>
            </emu-clause>

            <emu-clause id="sec-wrapforvaliditeratorprototype.return">
              <h1>%WrapForValidIteratorPrototype%.return ( )</h1>
              <emu-alg>
                1. Let _O_ be *this* value.
                1. Perform ? RequireInternalSlot(_O_, [[Iterated]]).
                1. Let _iterator_ be _O_.[[Iterated]].[[Iterator]].
                1. Assert: _iterator_ is an Object.
                1. Let _returnMethod_ be ? GetMethod(_iterator_, *"return"*).
                1. If _returnMethod_ is *undefined*, then
                  1. Return CreateIterResultObject(*undefined*, *true*).
                1. Return ? Call(_returnMethod_, _iterator_).
              </emu-alg>
            </emu-clause>
          </emu-clause>
        </emu-clause>
      </emu-clause>
    </emu-clause>

    <emu-clause id="sec-asynciterator-objects">
      <h1>AsyncIterator Objects</h1>

      <emu-clause id="sec-asynciterator-constructor">
        <h1>The AsyncIterator Constructor</h1>
        <p>The <dfn>AsyncIterator</dfn> constructor:</p>
        <ul>
          <li>is <dfn>%AsyncIterator%</dfn>.</li>
          <li>is the initial value of the *AsyncIterator* property of the global object.</li>
          <li>is designed to be subclassable. It may be used as the value of an *extends* clause of a class definition.</li>
        </ul>

        <emu-clause id="sec-asynciterator">
          <h1>AsyncIterator ( )</h1>
          <p>When the `AsyncIterator` function is called, the following steps are taken:</p>
          <emu-alg>
            1. If NewTarget is *undefined* or the active function object, throw a *TypeError* exception.
            1. Return ? OrdinaryCreateFromConstructor(NewTarget, *"%AsyncIterator.prototype%"*).
          </emu-alg>
        </emu-clause>
      </emu-clause>

      <emu-clause id="sec-properties-of-the-asynciterator-constructor">
        <h1>Properties of the AsyncIterator Constructor</h1>

        <emu-clause id="sec-asynciterator.prototype">
          <h1>AsyncIterator.prototype</h1>
          <p>The initial value of AsyncIterator.prototype is %AsyncIterator.prototype%.</p>
          <p>This property has the attributes { [[Writable]]: *false*, [[Enumerable]]: *false*, [[Configurable]]: *false* }.</p>
        </emu-clause>

        <emu-clause id="sec-asynciterator.from">
          <h1>AsyncIterator.from ( _O_ )</h1>
          <emu-alg>
            1. Let _usingIterator_ be ? GetMethod(_O_, @@asyncIterator).
            1. Let _iteratorRecord_ be *undefined*.
            1. If _usingIterator_ is not *undefined*, then
              1. Set _iteratorRecord_ to ? GetIterator(_O_, ~async~, _usingIterator_).
              1. If IsCallable(_iteratorRecord_.[[NextMethod]]) is *false*, throw a *TypeError* exception.
              1. Let _hasInstance_ be ? OrdinaryHasInstance(%AsyncIterator%, _iteratorRecord_.[[Iterator]]).
              1. If _hasInstance_ is *true*, then
                1. Return _iteratorRecord_.[[Iterator]].
            1. If _iteratorRecord_ is *undefined*, then
              1. Set _usingIterator_ to ? GetMethod(_O_, @@iterator).
              1. If _usingIterator_ is not *undefined*, then
                1. Let _syncIteratorRecord_ be ? GetIterator(_O_, ~sync~, _usingIterator_).
                1. If IsCallable(_syncIteratorRecord_.[[NextMethod]]) is *false*, throw a *TypeError* exception.
                1. Set _iteratorRecord_ to CreateAsyncFromSyncIterator(_syncIteratorRecord_).
            1. If _iteratorRecord_ is *undefined*, set _iteratorRecord_ to ? GetIteratorDirect(_O_).
            1. Let _wrapper_ be OrdinaryObjectCreate(%WrapForValidAsyncIteratorPrototype%, « [[AsyncIterated]] »).
            1. Set _wrapper_.[[AsyncIterated]] to _iteratorRecord_.
            1. Return _wrapper_.
          </emu-alg>

          <emu-clause id="sec-wrapforvalidasynciteratorprototype-object">
            <h1>The %WrapForValidAsyncIteratorPrototype% Object</h1>
            <p>The <dfn>%WrapForValidAsyncIteratorPrototype%</dfn> object:</p>

            <ul>
              <li>is an ordinary object.</li>
              <li>has a [[Prototype]] internal slot whose value is %AsyncIterator.prototype%.</li>
              <li>has the following properties:</li>
            </ul>

            <emu-clause id="sec-wrapforvalidasynciteratorprototype.next">
              <h1>%WrapForValidAsyncIteratorPrototype%.next ( )</h1>
              <emu-alg>
                1. Let _O_ be *this* value.
                1. Let _promiseCapability_ be ! NewPromiseCapability(%Promise%).
                1. Let _check_ be Completion(RequireInternalSlot(_O_, [[AsyncIterated]])).
                1. IfAbruptRejectPromise(_check_, _promiseCapability_).
                1. Let _result_ be Completion(IteratorNext(_O_.[[AsyncIterated]])).
                1. IfAbruptRejectPromise(_result_, _promiseCapability_).
                1. Return ? PromiseResolve(%Promise%, _result_).
              </emu-alg>
            </emu-clause>

            <emu-clause id="sec-wrapforvalidasynciteratorprototype.return">
              <h1>%WrapForValidAsyncIteratorPrototype%.return ( )</h1>
              <emu-alg>
                1. Let _O_ be *this* value.
                1. Let _promiseCapability_ be ! NewPromiseCapability(%Promise%).
                1. Let _check_ be Completion(RequireInternalSlot(_O_, [[AsyncIterated]])).
                1. IfAbruptRejectPromise(_check_, _promiseCapability_).
                1. Let _iterator_ be _O_.[[AsyncIterated]].[[Iterator]].
                1. Assert: _iterator_ is an Object.
                1. Let _returnMethod_ be Completion(GetMethod(_iterator_, *"return"*)).
                1. IfAbruptRejectPromise(_returnMethod_, _promiseCapability_).
                1. If _returnMethod_ is *undefined*, then
                  1. Return ! PromiseResolve(%Promise%, CreateIterResultObject(*undefined*, *true*)).
                1. Let _result_ be Completion(Call(_returnMethod_, _iterator_)).
                1. IfAbruptRejectPromise(_result_, _promiseCapability_).
                1. Return ? PromiseResolve(%Promise%, _result_).
              </emu-alg>
            </emu-clause>
          </emu-clause>
        </emu-clause>
      </emu-clause>
    </emu-clause>

    <emu-clause id="sec-iterator-helper-objects">
      <h1>Iterator Helper Objects</h1>
      <p>An Iterator Helper object is an ordinary object that represents a lazy transformation of some specific source iterator object. There is not a named constructor for Iterator Helper objects. Instead, Iterator Helper objects are created by calling certain methods of Iterator instance objects.</p>

      <emu-clause id="sec-%iteratorhelperprototype%-object">
        <h1>The %IteratorHelperPrototype% Object</h1>
        <p>The <dfn>%IteratorHelperPrototype%</dfn> object:</p>
        <ul>
          <li>has properties that are inherited by all Iterator Helper Objects.</li>
          <li>is an ordinary object.</li>
          <li>has a [[Prototype]] internal slot whose value is %Iterator.prototype%.</li>
          <li>has the following properties:</li>
        </ul>

        <emu-clause id="sec-%iteratorhelperprototype%.next">
          <h1>%IteratorHelperPrototype%.next ( )</h1>
          <emu-alg>
            1. Return ? GeneratorResume(*this* value, *undefined*, *"Iterator Helper"*).
          </emu-alg>
        </emu-clause>

        <emu-clause id="sec-%iteratorhelperprototype%.return">
          <h1>%IteratorHelperPrototype%.return ( )</h1>
          <emu-alg>
            1. Let _C_ be Completion { [[Type]]: ~return~, [[Value]]: *undefined*, [[Target]]: ~empty~ }.
            1. Return ? GeneratorResumeAbrupt(*this* value, _C_, *"Iterator Helper"*).
          </emu-alg>
        </emu-clause>

        <emu-clause id="sec-%iteratorhelperprototype%-@@tostringtag">
          <h1>%IteratorHelperPrototype% [ @@toStringTag ]</h1>
          <p>The initial value of the @@toStringTag property is the String value *"Iterator Helper"*.</p>
          <p>This property has the attributes { [[Writable]]: *false*, [[Enumerable]]: *false*, [[Configurable]]: *true* }.</p>
        </emu-clause>
      </emu-clause>
    </emu-clause>

    <emu-clause id="sec-async-iterator-helper-objects">
      <h1>Async Iterator Helper Objects</h1>
      <p>An Async Iterator Helper object is an ordinary object that represents a lazy transformation of some specific source async iterator object. There is not a named constructor for Async Iterator Helper objects. Instead, Async Iterator Helper objects are created by calling certain methods of AsyncIterator instance objects.</p>

      <emu-clause id="sec-%asynciteratorhelperprototype%-object">
        <h1>The %AsyncIteratorHelperPrototype% Object</h1>
        <p>The <dfn>%AsyncIteratorHelperPrototype%</dfn> object:</p>
        <ul>
          <li>has properties that are inherited by all Async Iterator Helper Objects.</li>
          <li>is an ordinary object.</li>
          <li>has a [[Prototype]] internal slot whose value is %AsyncIterator.prototype%.</li>
          <li>has the following properties:</li>
        </ul>

        <emu-clause id="sec-%asynciteratorhelperprototype%.next">
          <h1>%AsyncIteratorHelperPrototype%.next ( )</h1>
          <emu-alg>
            1. Return AsyncGeneratorNext(*this* value, *"Async Iterator Helper"*, *undefined*).
          </emu-alg>
        </emu-clause>

        <emu-clause id="sec-%asynciteratorhelperprototype%.return">
          <h1>%AsyncIteratorHelperPrototype%.return ( )</h1>
          <emu-alg>
            1. Return AsyncGeneratorReturn(*this* value, *"Async Iterator Helper"*, *undefined*).
          </emu-alg>
        </emu-clause>

        <emu-clause id="sec-%asynciteratorhelperprototype%-@@tostringtag">
          <h1>%AsyncIteratorHelperPrototype% [ @@toStringTag ]</h1>
          <p>The initial value of the @@toStringTag property is the String value *"Async Iterator Helper"*.</p>
          <p>This property has the attributes { [[Writable]]: *false*, [[Enumerable]]: *false*, [[Configurable]]: *true* }.</p>
        </emu-clause>
      </emu-clause>
    </emu-clause>

    <emu-clause id="sec-iteratorprototype">
      <h1>Iterator.prototype</h1>
      <p>The <dfn>Iterator prototype object</dfn>:</p>
      <ul>
        <li>is <dfn>%Iterator.prototype%</dfn>.</li>
        <li>has a [[Prototype]] internal slot whose value is %Object.prototype%.</li>
        <li>is an ordinary object.</li>
      </ul>

      <emu-clause id="sec-iteratorprototype.constructor">
        <h1>Iterator.prototype.constructor</h1>
        <p>The initial value of %Iterator.prototype%.constructor is %Iterator%.</p>
      </emu-clause>

      <emu-clause id="sec-iteratorprototype.map">
        <h1>Iterator.prototype.map ( _mapper_ )</h1>
        <p>This method performs the following steps when called:</p>
        <emu-alg>
          1. Let _iterated_ be ? GetIteratorDirect(*this* value).
          1. If IsCallable(_mapper_) is *false*, throw a *TypeError* exception.
          1. Let _closure_ be a new Abstract Closure with no parameters that captures _iterated_ and _mapper_ and performs the following steps when called:
            1. Let _counter_ be 0.
            1. Repeat,
              1. Let _next_ be ? IteratorStep(_iterated_).
              1. If _next_ is *false*, return *undefined*.
              1. Let _value_ be ? IteratorValue(_next_).
              1. Let _mapped_ be Completion(Call(_mapper_, *undefined*, « _value_, 𝔽(_counter_) »)).
              1. IfAbruptCloseIterator(_mapped_, _iterated_).
              1. Let _completion_ be Completion(Yield(_mapped_)).
              1. IfAbruptCloseIterator(_completion_, _iterated_).
              1. Set _counter_ to _counter_ + 1.
          1. Return CreateIteratorFromClosure(_closure_, *"Iterator Helper"*, %IteratorHelperPrototype%).
        </emu-alg>
      </emu-clause>

      <emu-clause id="sec-iteratorprototype.filter">
        <h1>Iterator.prototype.filter ( _filterer_ )</h1>
        <p>This method performs the following steps when called:</p>
        <emu-alg>
          1. Let _iterated_ be ? GetIteratorDirect(*this* value).
          1. If IsCallable(_filterer_) is *false*, throw a *TypeError* exception.
          1. Let _closure_ be a new Abstract Closure with no parameters that captures _iterated_ and _filterer_ and performs the following steps when called:
            1. Let _counter_ be 0.
            1. Repeat,
              1. Let _next_ be ? IteratorStep(_iterated_).
              1. If _next_ is *false*, return *undefined*.
              1. Let _value_ be ? IteratorValue(_next_).
              1. Let _selected_ be Completion(Call(_filterer_, *undefined*, « _value_, 𝔽(_counter_) »)).
              1. IfAbruptCloseIterator(_selected_, _iterated_).
              1. If ToBoolean(_selected_) is *true*, then
                1. Let _completion_ be Completion(Yield(_value_)).
                1. IfAbruptCloseIterator(_completion_, _iterated_).
              1. Set _counter_ to _counter_ + 1.
          1. Return CreateIteratorFromClosure(_closure_, *"Iterator Helper"*, %IteratorHelperPrototype%).
        </emu-alg>
      </emu-clause>

      <emu-clause id="sec-iteratorprototype.take">
        <h1>Iterator.prototype.take ( _limit_ )</h1>
        <p>This method performs the following steps when called:</p>
        <emu-alg>
          1. Let _iterated_ be ? GetIteratorDirect(*this* value).
          1. Let _numLimit_ be ? ToNumber(_limit_).
          1. If _numLimit_ is *NaN*, throw a *RangeError* exception.
          1. Let _integerLimit_ be ! ToIntegerOrInfinity(_numLimit_).
          1. If _integerLimit_ &lt; 0, throw a *RangeError* exception.
          1. Let _closure_ be a new Abstract Closure with no parameters that captures _iterated_ and _integerLimit_ and performs the following steps when called:
            1. Let _remaining_ be _integerLimit_.
            1. Repeat,
              1. If _remaining_ is 0, then
                1. Return ? IteratorClose(_iterated_, NormalCompletion(*undefined*)).
              1. If _remaining_ is not +∞, then
                1. Set _remaining_ to _remaining_ - 1.
              1. Let _next_ be ? IteratorStep(_iterated_).
              1. If _next_ is *false*, return *undefined*.
              1. Let _completion_ be Completion(Yield(? IteratorValue(_next_))).
              1. IfAbruptCloseIterator(_completion_, _iterated_).
          1. Return CreateIteratorFromClosure(_closure_, *"Iterator Helper"*, %IteratorHelperPrototype%).
        </emu-alg>
      </emu-clause>

      <emu-clause id="sec-iteratorprototype.drop">
        <h1>Iterator.prototype.drop ( _limit_ )</h1>
        <p>This method performs the following steps when called:</p>
        <emu-alg>
          1. Let _iterated_ be ? GetIteratorDirect(*this* value).
          1. Let _numLimit_ be ? ToNumber(_limit_).
          1. If _numLimit_ is *NaN*, throw a *RangeError* exception.
          1. Let _integerLimit_ be ! ToIntegerOrInfinity(_numLimit_).
          1. If _integerLimit_ &lt; 0, throw a *RangeError* exception.
          1. Let _closure_ be a new Abstract Closure with no parameters that captures _iterated_ and _integerLimit_ and performs the following steps when called:
            1. Let _remaining_ be _integerLimit_.
            1. Repeat, while _remaining_ > 0,
              1. If _remaining_ is not +∞, then
                1. Set _remaining_ to _remaining_ - 1.
              1. Let _next_ be ? IteratorStep(_iterated_).
              1. If _next_ is *false*, return *undefined*.
            1. Repeat,
              1. Let _next_ be ? IteratorStep(_iterated_).
              1. If _next_ is *false*, return *undefined*.
              1. Let _completion_ be Completion(Yield(? IteratorValue(_next_))).
              1. IfAbruptCloseIterator(_completion_, _iterated_).
          1. Return CreateIteratorFromClosure(_closure_, *"Iterator Helper"*, %IteratorHelperPrototype%).
        </emu-alg>
      </emu-clause>

<<<<<<< HEAD
=======
      <emu-clause id="sec-iteratorprototype.indexed">
        <h1>Iterator.prototype.indexed ( )</h1>
        <p>This method performs the following steps when called:</p>
        <emu-alg>
          1. Let _iterated_ be ? GetIteratorDirect(*this* value).
          1. Let _closure_ be a new Abstract Closure with no parameters that captures _iterated_ and performs the following steps when called:
            1. Let _index_ be 0.
            1. Repeat,
              1. Let _next_ be ? IteratorStep(_iterated_).
              1. If _next_ is *false*, return *undefined*.
              1. Let _value_ be ? IteratorValue(_next_).
              1. Let _pair_ be CreateArrayFromList(« 𝔽(_index_), _value_ »).
              1. Set _index_ to _index_ + 1.
              1. Let _completion_ be Completion(Yield(_pair_)).
              1. IfAbruptCloseIterator(_completion_, _iterated_).
          1. Return CreateIteratorFromClosure(_closure_, *"Iterator Helper"*, %IteratorHelperPrototype%).
        </emu-alg>
      </emu-clause>

>>>>>>> 92087e14
      <emu-clause id="sec-iteratorprototype.flatmap">
        <h1>Iterator.prototype.flatMap ( _mapper_ )</h1>
        <p>This method performs the following steps when called:</p>
        <emu-alg>
          1. Let _iterated_ be ? GetIteratorDirect(*this* value).
          1. If IsCallable(_mapper_) is *false*, throw a *TypeError* exception.
          1. Let _closure_ be a new Abstract Closure with no parameters that captures _iterated_ and _mapper_ and performs the following steps when called:
            1. Let _counter_ be 0.
            1. Repeat,
              1. Let _next_ be ? IteratorStep(_iterated_).
              1. If _next_ is *false*, return *undefined*.
              1. Let _value_ be ? IteratorValue(_next_).
              1. Let _mapped_ be Completion(Call(_mapper_, *undefined*, « _value_, 𝔽(_counter_) »)).
              1. IfAbruptCloseIterator(_mapped_, _iterated_).
              1. Let _innerIterator_ be Completion(GetIterator(_mapped_, ~sync~)).
              1. IfAbruptCloseIterator(_innerIterator_, _iterated_).
              1. Let _innerAlive_ be *true*.
              1. Repeat, while _innerAlive_ is *true*,
                1. Let _innerNext_ be Completion(IteratorStep(_innerIterator_)).
                1. IfAbruptCloseIterator(_innerNext_, _iterated_).
                1. If _innerNext_ is *false*, then
                  1. Set _innerAlive_ to *false*.
                1. Else,
                  1. Let _innerValue_ be Completion(IteratorValue(_innerNext_)).
                  1. IfAbruptCloseIterator(_innerValue_, _iterated_).
                  1. Let _completion_ be Completion(Yield(_innerValue_)).
                  1. If _completion_ is an abrupt completion, then
                    1. Let _backupCompletion_ be Completion(IteratorClose(_innerIterator_, _completion_)).
                    1. IfAbruptCloseIterator(_backupCompletion_, _iterated_).
                    1. Return ? IteratorClose(_completion_, _iterated_).
              1. Set _counter_ to _counter_ + 1.
          1. Return CreateIteratorFromClosure(_closure_, *"Iterator Helper"*, %IteratorHelperPrototype%).
        </emu-alg>
      </emu-clause>

      <emu-clause id="sec-iteratorprototype.reduce">
        <h1>Iterator.prototype.reduce ( _reducer_ [ , _initialValue_ ] )</h1>
        <p>This method performs the following steps when called:</p>
        <emu-alg>
          1. Let _iterated_ be ? GetIteratorDirect(*this* value).
          1. If IsCallable(_reducer_) is *false*, throw a *TypeError* exception.
          1. If _initialValue_ is not present, then
            1. Let _next_ be ? IteratorStep(_iterated_).
            1. If _next_ is *false*, throw a *TypeError* exception.
            1. Let _accumulator_ be ? IteratorValue(_next_).
          1. Else,
            1. Let _accumulator_ be _initialValue_.
          1. Let _counter_ be 0.
          1. Repeat,
            1. Let _next_ be ? IteratorStep(_iterated_).
            1. If _next_ is *false*, return _accumulator_.
            1. Let _value_ be ? IteratorValue(_next_).
            1. Let _result_ be Completion(Call(_reducer_, *undefined*, « _accumulator_, _value_, 𝔽(_counter_) »)).
            1. IfAbruptCloseIterator(_result_, _iterated_).
            1. Set _accumulator_ to _result_.[[Value]].
            1. Set _counter_ to _counter_ + 1.
        </emu-alg>
      </emu-clause>

      <emu-clause id="sec-iteratorprototype.toarray">
        <h1>Iterator.prototype.toArray ( )</h1>
        <p>This method performs the following steps when called:</p>
        <emu-alg>
          1. Let _iterated_ be ? GetIteratorDirect(*this* value).
          1. Let _items_ be a new empty List.
          1. Repeat,
            1. Let _next_ be ? IteratorStep(_iterated_).
            1. If _next_ is *false*, return CreateArrayFromList(_items_).
            1. Let _value_ be ? IteratorValue(_next_).
            1. Append _value_ to _items_.
        </emu-alg>
      </emu-clause>

      <emu-clause id="sec-iteratorprototype.toasync">
        <h1>Iterator.prototype.toAsync ( )</h1>
        <p>This method performs the following steps when called:</p>
        <emu-alg>
          1. Let _syncIteratorRecord_ be ? GetIteratorDirect(*this* value).
          1. Let _asyncIteratorRecord_ be CreateAsyncFromSyncIterator(_syncIteratorRecord_).
          1. Let _wrapper_ be OrdinaryObjectCreate(%WrapForValidAsyncIteratorPrototype%, « [[AsyncIterated]] »).
          1. Set _wrapper_.[[AsyncIterated]] to _asyncIteratorRecord_.
          1. Return _wrapper_.
        </emu-alg>
      </emu-clause>

      <emu-clause id="sec-iteratorprototype.foreach">
        <h1>Iterator.prototype.forEach ( _fn_ )</h1>
        <p>This method performs the following steps when called:</p>
        <emu-alg>
          1. Let _iterated_ be ? GetIteratorDirect(*this* value).
          1. If IsCallable(_fn_) is *false*, throw a *TypeError* exception.
          1. Let _counter_ be 0.
          1. Repeat,
            1. Let _next_ be ? IteratorStep(_iterated_).
            1. If _next_ is *false*, return *undefined*.
            1. Let _value_ be ? IteratorValue(_next_).
            1. Let _result_ be Completion(Call(_fn_, *undefined*, « _value_, 𝔽(_counter_) »)).
            1. IfAbruptCloseIterator(_result_, _iterated_).
            1. Set _counter_ to _counter_ + 1.
        </emu-alg>
      </emu-clause>

      <emu-clause id="sec-iteratorprototype.some">
        <h1>Iterator.prototype.some ( _fn_ )</h1>
        <p>This method performs the following steps when called:</p>
        <emu-alg>
          1. Let _iterated_ be ? GetIteratorDirect(*this* value).
          1. If IsCallable(_fn_) is *false*, throw a *TypeError* exception.
          1. Let _counter_ be 0.
          1. Repeat,
            1. Let _next_ be ? IteratorStep(_iterated_).
            1. If _next_ is *false*, return *false*.
            1. Let _value_ be ? IteratorValue(_next_).
            1. Let _result_ be Completion(Call(_fn_, *undefined*, « _value_, 𝔽(_counter_) »)).
            1. IfAbruptCloseIterator(_result_, _iterated_).
            1. If ToBoolean(_result_) is *true*, return ? IteratorClose(_iterated_, NormalCompletion(*true*)).
            1. Set _counter_ to _counter_ + 1.
        </emu-alg>
      </emu-clause>

      <emu-clause id="sec-iteratorprototype.every">
        <h1>Iterator.prototype.every ( _fn_ )</h1>
        <p>This method performs the following steps when called:</p>
        <emu-alg>
          1. Let _iterated_ be ? GetIteratorDirect(*this* value).
          1. If IsCallable(_fn_) is *false*, throw a *TypeError* exception.
          1. Let _counter_ be 0.
          1. Repeat,
            1. Let _next_ be ? IteratorStep(_iterated_).
            1. If _next_ is *false*, return *true*.
            1. Let _value_ be ? IteratorValue(_next_).
            1. Let _result_ be Completion(Call(_fn_, *undefined*, « _value_, 𝔽(_counter_) »)).
            1. IfAbruptCloseIterator(_result_, _iterated_).
            1. If ToBoolean(_result_) is *false*, return ? IteratorClose(_iterated_, NormalCompletion(*false*)).
            1. Set _counter_ to _counter_ + 1.
        </emu-alg>
      </emu-clause>

      <emu-clause id="sec-iteratorprototype.find">
        <h1>Iterator.prototype.find ( _fn_ )</h1>
        <p>This method performs the following steps when called:</p>
        <emu-alg>
          1. Let _iterated_ be ? GetIteratorDirect(*this* value).
          1. If IsCallable(_fn_) is *false*, throw a *TypeError* exception.
          1. Let _counter_ be 0.
          1. Repeat,
            1. Let _next_ be ? IteratorStep(_iterated_).
            1. If _next_ is *false*, return *undefined*.
            1. Let _value_ be ? IteratorValue(_next_).
            1. Let _result_ be Completion(Call(_fn_, *undefined*, « _value_, 𝔽(_counter_) »)).
            1. IfAbruptCloseIterator(_result_, _iterated_).
            1. If ToBoolean(_result_) is *true*, return ? IteratorClose(_iterated_, NormalCompletion(_value_)).
            1. Set _counter_ to _counter_ + 1.
        </emu-alg>
      </emu-clause>

      <emu-clause id="sec-iteratorprototype-@@tostringtag">
        <h1>Iterator.prototype [ @@toStringTag ]</h1>
        <p>The initial value of the @@toStringTag property is the String value "Iterator".</p>
        <emu-note>
          <p>Unlike the @@toStringTag on most built-in classes, for web-compatibility reasons this property must be writable.</p>
        </emu-note>
      </emu-clause>
    </emu-clause>

    <emu-clause id="sec-asynciteratorprototype">
      <h1>AsyncIterator.prototype</h1>
      <p>The <dfn>AsyncIterator prototype object</dfn>:</p>
      <ul>
        <li>is <dfn>%AsyncIterator.prototype%</dfn>.</li>
        <li>has a [[Prototype]] internal slot whose value is %Object.prototype%.</li>
        <li>is an ordinary object.</li>
      </ul>

      <emu-clause id="sec-asynciteratorprototype.constructor">
        <h1>AsyncIterator.prototype.constructor</h1>
        <p>The initial value of AsyncIterator.prototype.constructor is %AsyncIterator%.</p>
      </emu-clause>

      <emu-clause id="sec-asynciteratorprototype.map">
        <h1>AsyncIterator.prototype.map ( _mapper_ )</h1>
        <p>This method performs the following steps when called:</p>
        <emu-alg>
          1. Let _iterated_ be ? GetIteratorDirect(*this* value).
          1. If IsCallable(_mapper_) is *false*, throw a *TypeError* exception.
          1. Let _closure_ be a new Abstract Closure with no parameters that captures _iterated_ and _mapper_ and performs the following steps when called:
            1. Let _counter_ be 0.
            1. Repeat,
              1. Let _next_ be ? Await(? IteratorNext(_iterated_)).
              1. If ? IteratorComplete(_next_) is *true*, return *undefined*.
              1. Let _value_ be ? IteratorValue(_next_).
              1. Let _mapped_ be Completion(Call(_mapper_, *undefined*, « _value_, 𝔽(_counter_) »)).
              1. IfAbruptCloseAsyncIterator(_mapped_, _iterated_).
              1. Set _mapped_ to Completion(Await(_mapped_)).
              1. IfAbruptCloseAsyncIterator(_mapped_, _iterated_).
              1. Let _completion_ be Completion(Yield(_mapped_)).
              1. IfAbruptCloseAsyncIterator(_completion_, _iterated_).
              1. Set _counter_ to _counter_ + 1.
          1. Return CreateAsyncIteratorFromClosure(_closure_, *"Async Iterator Helper"*, %AsyncIteratorHelperPrototype%).
        </emu-alg>
      </emu-clause>

      <emu-clause id="sec-asynciteratorprototype.filter">
        <h1>AsyncIterator.prototype.filter ( _filterer_ )</h1>
        <p>This method performs the following steps when called:</p>
        <emu-alg>
          1. Let _iterated_ be ? GetIteratorDirect(*this* value).
          1. If IsCallable(_filterer_) is *false*, throw a *TypeError* exception.
          1. Let _closure_ be a new Abstract Closure with no parameters that captures _iterated_ and _filterer_ and performs the following steps when called:
            1. Let _counter_ be 0.
            1. Repeat,
              1. Let _next_ be ? Await(? IteratorNext(_iterated_)).
              1. If ? IteratorComplete(_next_) is *true*, return *undefined*.
              1. Let _value_ be ? IteratorValue(_next_).
              1. Let _selected_ be Completion(Call(_filterer_, *undefined*, « _value_, 𝔽(_counter_) »)).
              1. IfAbruptCloseAsyncIterator(_selected_, _iterated_).
              1. Set _selected_ to Completion(Await(_selected_)).
              1. IfAbruptCloseAsyncIterator(_selected_, _iterated_).
              1. If ToBoolean(_selected_) is *true*, then
                1. Let _completion_ be Completion(Yield(_value_)).
                1. IfAbruptCloseAsyncIterator(_completion_, _iterated_).
              1. Set _counter_ to _counter_ + 1.
          1. Return CreateAsyncIteratorFromClosure(_closure_, *"Async Iterator Helper"*, %AsyncIteratorHelperPrototype%).
        </emu-alg>
      </emu-clause>

      <emu-clause id="sec-asynciteratorprototype.take">
        <h1>AsyncIterator.prototype.take ( _limit_ )</h1>
        <p>This method performs the following steps when called:</p>
        <emu-alg>
          1. Let _iterated_ be ? GetIteratorDirect(*this* value).
          1. Let _numLimit_ be ? ToNumber(_limit_).
          1. If _numLimit_ is *NaN*, throw a *RangeError* exception.
          1. Let _integerLimit_ be ! ToIntegerOrInfinity(_numLimit_).
          1. If _integerLimit_ &lt; 0, throw a *RangeError* exception.
          1. Let _closure_ be a new Abstract Closure with no parameters that captures _iterated_ and _integerLimit_ and performs the following steps when called:
            1. Let _remaining_ be _integerLimit_.
            1. Repeat,
              1. If _remaining_ is 0, then
                1. Return ? AsyncIteratorClose(_iterated_, NormalCompletion(*undefined*)).
              1. If _remaining_ is not +∞, then
                1. Set _remaining_ to _remaining_ - 1.
              1. Let _next_ be ? Await(? IteratorNext(_iterated_)).
              1. If ? IteratorComplete(_next_) is *true*, return *undefined*.
              1. Let _completion_ be Completion(Yield(? IteratorValue(_next_))).
              1. IfAbruptCloseAsyncIterator(_completion_, _iterated_).
          1. Return CreateAsyncIteratorFromClosure(_closure_, *"Async Iterator Helper"*, %AsyncIteratorHelperPrototype%).
        </emu-alg>
      </emu-clause>

      <emu-clause id="sec-asynciteratorprototype.drop">
        <h1>AsyncIterator.prototype.drop ( _limit_ )</h1>
        <p>This method performs the following steps when called:</p>
        <emu-alg>
          1. Let _iterated_ be ? GetIteratorDirect(*this* value).
          1. Let _numLimit_ be ? ToNumber(_limit_).
          1. If _numLimit_ is *NaN*, throw a *RangeError* exception.
          1. Let _integerLimit_ be ! ToIntegerOrInfinity(_numLimit_).
          1. If _integerLimit_ &lt; 0, throw a *RangeError* exception.
          1. Let _closure_ be a new Abstract Closure with no parameters that captures _iterated_ and _integerLimit_ and performs the following steps when called:
            1. Let _remaining_ be _integerLimit_.
            1. Repeat, while _remaining_ > 0,
              1. If _remaining_ is not +∞, then
                1. Set _remaining_ to _remaining_ - 1.
              1. Let _next_ be ? Await(? IteratorNext(_iterated_)).
              1. If ? IteratorComplete(_next_) is *true*, return *undefined*.
            1. Repeat,
              1. Let _next_ be ? Await(? IteratorNext(_iterated_)).
              1. If ? IteratorComplete(_next_) is *true*, return *undefined*.
              1. Let _completion_ be Completion(Yield(? IteratorValue(_next_))).
              1. IfAbruptCloseAsyncIterator(_completion_, _iterated_).
          1. Return CreateAsyncIteratorFromClosure(_closure_, *"Async Iterator Helper"*, %AsyncIteratorHelperPrototype%).
        </emu-alg>
      </emu-clause>

<<<<<<< HEAD
=======
      <emu-clause id="sec-asynciteratorprototype.indexed">
        <h1>AsyncIterator.prototype.indexed ( )</h1>
        <p>This method performs the following steps when called:</p>
        <emu-alg>
          1. Let _iterated_ be ? GetIteratorDirect(*this* value).
          1. Let _closure_ be a new Abstract Closure with no parameters that captures _iterated_ and performs the following steps when called:
            1. Let _index_ be 0.
            1. Repeat,
              1. Let _next_ be ? Await(? IteratorNext(_iterated_)).
              1. If ? IteratorComplete(_next_) is *true*, return *undefined*.
              1. Let _value_ be ? IteratorValue(_next_).
              1. Let _pair_ be CreateArrayFromList(« _index_, _value_ »).
              1. Set _index_ to _index_ + 1.
              1. Let _completion_ be Completion(Yield(_pair_)).
              1. IfAbruptCloseAsyncIterator(_completion_, _iterated_).
          1. Return CreateAsyncIteratorFromClosure(_closure_, *"Async Iterator Helper"*, %AsyncIteratorHelperPrototype%).
        </emu-alg>
      </emu-clause>

>>>>>>> 92087e14
      <emu-clause id="sec-asynciteratorprototype.flatmap">
        <h1>AsyncIterator.prototype.flatMap ( _mapper_ )</h1>
        <p>This method performs the following steps when called:</p>
        <emu-alg>
          1. Let _iterated_ be ? GetIteratorDirect(*this* value).
          1. If IsCallable(_mapper_) is *false*, throw a *TypeError* exception.
          1. Let _closure_ be a new Abstract Closure with no parameters that captures _iterated_ and _mapper_ and performs the following steps when called:
            1. Let _counter_ be 0.
            1. Repeat,
              1. Let _next_ be ? Await(? IteratorNext(_iterated_)).
              1. If ? IteratorComplete(_next_) is *true*, return *undefined*.
              1. Let _value_ be ? IteratorValue(_next_).
              1. Let _mapped_ be Completion(Call(_mapper_, *undefined*, « _value_, 𝔽(_counter_) »)).
              1. IfAbruptCloseAsyncIterator(_mapped_, _iterated_).
              1. Set _mapped_ to Completion(Await(_mapped_)).
              1. IfAbruptCloseAsyncIterator(_mapped_, _iterated_).
              1. Let _innerIterator_ be Completion(GetIterator(_mapped_, ~async~)).
              1. IfAbruptCloseAsyncIterator(_innerIterator_, _iterated_).
              1. Let _innerAlive_ be *true*.
              1. Repeat, while _innerAlive_ is *true*,
                1. Let _innerNextPromise_ be Completion(IteratorNext(_innerIterator_)).
                1. IfAbruptCloseAsyncIterator(_innerNextPromise_, _iterated_).
                1. Let _innerNext_ be Completion(Await(_innerNextPromise_)).
                1. IfAbruptCloseAsyncIterator(_innerNext_, _iterated_).
                1. Let _innerComplete_ be Completion(IteratorComplete(_innerNext_)).
                1. IfAbruptCloseAsyncIterator(_innerComplete_, _iterated_).
                1. If _innerComplete_ is *true*, then
                  1. Set _innerAlive_ to *false*.
                1. Else,
                  1. Let _innerValue_ be Completion(IteratorValue(_innerNext_)).
                  1. IfAbruptCloseAsyncIterator(_innerValue_, _iterated_).
                  1. [id="step-async-iterator-flatmap-yield"] Let _completion_ be Completion(Yield(_innerValue_)).
                  1. If _completion_ is a return completion, then
                    1. Let _backupCompletion_ be Completion(IteratorClose(_innerIterator_, _completion_)).
                    1. IfAbruptCloseIterator(_backupCompletion_, _iterated_).
                    1. Return ? IteratorClose(_completion_, _iterated_).
                  1. Else if _completion_ is a throw completion, then
                    1. Assert: Awaiting _innerValue_ during the Yield on step <emu-xref href="#step-async-iterator-flatmap-yield"></emu-xref> threw.
                    1. Return ? IteratorClose(_completion_, _iterated_).
              1. Set _counter_ to _counter_ + 1.
          1. Return CreateAsyncIteratorFromClosure(_closure_, *"Async Iterator Helper"*, %AsyncIteratorHelperPrototype%).
        </emu-alg>
      </emu-clause>

      <emu-clause id="sec-asynciteratorprototype.reduce">
        <h1>AsyncIterator.prototype.reduce ( _reducer_ [ , _initialValue_ ] )</h1>
        <p>This async method performs the following steps when called:</p>
        <emu-alg>
          1. Let _iterated_ be ? GetIteratorDirect(*this* value).
          1. If IsCallable(_reducer_) is *false*, throw a *TypeError* exception.
          1. If _initialValue_ is not present, then
            1. Let _next_ be ? Await(? IteratorNext(_iterated_)).
            1. If ? IteratorComplete(_next_) is *true*, throw a *TypeError* exception.
            1. Let _accumulator_ be ? IteratorValue(_next_).
          1. Else,
            1. Let _accumulator_ be _initialValue_.
          1. Let _counter_ be 0.
          1. Repeat,
            1. Let _next_ be ? Await(? IteratorNext(_iterated_)).
            1. If ? IteratorComplete(_next_) is *true*, return _accumulator_.
            1. Let _value_ be ? IteratorValue(_next_).
            1. Let _result_ be Completion(Call(_reducer_, *undefined*, « _accumulator_, _value_, 𝔽(_counter_) »)).
            1. IfAbruptCloseAsyncIterator(_result_, _iterated_).
            1. Set _result_ to Await(_result_).
            1. IfAbruptCloseAsyncIterator(_result_, _iterated_).
            1. Set _accumulator_ to _result_.
            1. Set _counter_ to _counter_ + 1.
        </emu-alg>
      </emu-clause>

      <emu-clause id="sec-asynciteratorprototype.toarray">
        <h1>AsyncIterator.prototype.toArray ( )</h1>
        <p>This async method performs the following steps when called:</p>
        <emu-alg>
          1. Let _iterated_ be ? GetIteratorDirect(*this* value).
          1. Let _items_ be a new empty List.
          1. Repeat,
            1. Let _next_ be ? Await(? IteratorNext(_iterated_)).
            1. If ? IteratorComplete(_next_) is *true*, return CreateArrayFromList(_items_).
            1. Let _value_ be ? IteratorValue(_next_).
            1. Append _value_ to _items_.
        </emu-alg>
      </emu-clause>

      <emu-clause id="sec-asynciteratorprototype.foreach">
        <h1>AsyncIterator.prototype.forEach ( _fn_ )</h1>
        <p>This async method performs the following steps when called:</p>
        <emu-alg>
          1. Let _iterated_ be ? GetIteratorDirect(*this* value).
          1. If IsCallable(_fn_) is *false*, throw a *TypeError* exception.
          1. Let _counter_ be 0.
          1. Repeat,
            1. Let _next_ be ? Await(? IteratorNext(_iterated_)).
            1. If ? IteratorComplete(_next_) is *true*, return *undefined*.
            1. Let _value_ be ? IteratorValue(_next_).
            1. Let _r_ be Completion(Call(_fn_, *undefined*, « _value_, 𝔽(_counter_) »)).
            1. IfAbruptCloseAsyncIterator(_r_, _iterated_).
            1. Set _r_ to Await(r).
            1. IfAbruptCloseAsyncIterator(_r_, _iterated_).
            1. Set _counter_ to _counter_ + 1.
        </emu-alg>
      </emu-clause>

      <emu-clause id="sec-asynciteratorprototype.some">
        <h1>AsyncIterator.prototype.some ( _fn_ )</h1>
        <p>This async method performs the following steps when called:</p>
        <emu-alg>
          1. Let _iterated_ be ? GetIteratorDirect(*this* value).
          1. If IsCallable(_fn_) is *false*, throw a *TypeError* exception.
          1. Let _counter_ be 0.
          1. Repeat,
            1. Let _next_ be ? Await(? IteratorNext(_iterated_)).
            1. If ? IteratorComplete(_next_) is *true*, return *false*.
            1. Let _value_ be ? IteratorValue(_next_).
            1. Let _result_ be Completion(Call(_fn_, *undefined*, « _value_, 𝔽(_counter_) »)).
            1. IfAbruptCloseAsyncIterator(_result_, _iterated_).
            1. Set _result_ to Await(_result_).
            1. IfAbruptCloseAsyncIterator(_result_, _iterated_).
            1. If ToBoolean(_result_) is *true*, return ? AsyncIteratorClose(_iterated_, NormalCompletion(*true*)).
            1. Set _counter_ to _counter_ + 1.
        </emu-alg>
      </emu-clause>

      <emu-clause id="sec-asynciteratorprototype.every">
        <h1>AsyncIterator.prototype.every ( _fn_ )</h1>
        <p>This async method performs the following steps when called:</p>
        <emu-alg>
          1. Let _iterated_ be ? GetIteratorDirect(*this* value).
          1. If IsCallable(_fn_) is *false*, throw a *TypeError* exception.
          1. Let _counter_ be 0.
          1. Repeat,
            1. Let _next_ be ? Await(? IteratorNext(_iterated_)).
            1. If ? IteratorComplete(_next_) is *true*, return *true*.
            1. Let _value_ be ? IteratorValue(_next_).
            1. Let _result_ be Completion(Call(_fn_, *undefined*, « _value_, 𝔽(_counter_) »)).
            1. IfAbruptCloseAsyncIterator(_result_, _iterated_).
            1. Set _result_ to Await(_result_).
            1. IfAbruptCloseAsyncIterator(_result_, _iterated_).
            1. If ToBoolean(_result_) is *false*, return ? AsyncIteratorClose(_iterated_, NormalCompletion(*false*)).
            1. Set _counter_ to _counter_ + 1.
        </emu-alg>
      </emu-clause>

      <emu-clause id="sec-asynciteratorprototype.find">
        <h1>AsyncIterator.prototype.find ( _fn_ )</h1>
        <p>This async method performs the following steps when called:</p>
        <emu-alg>
          1. Let _iterated_ be ? GetIteratorDirect(*this* value).
          1. If IsCallable(_fn_) is *false*, throw a *TypeError* exception.
          1. Let _counter_ be 0.
          1. Repeat,
            1. Let _next_ be ? Await(? IteratorNext(_iterated_)).
            1. If ? IteratorComplete(_next_) is *true*, return *undefined*.
            1. Let _value_ be ? IteratorValue(_next_).
            1. Let _result_ be Completion(Call(_fn_, *undefined*, « _value_, 𝔽(_counter_) »)).
            1. IfAbruptCloseAsyncIterator(_result_, _iterated_).
            1. Set _result_ to Await(_result_).
            1. IfAbruptCloseAsyncIterator(_result_, _iterated_).
            1. If ToBoolean(_result_) is *true*, return ? AsyncIteratorClose(_iterated_, NormalCompletion(_value_)).
            1. Set _counter_ to _counter_ + 1.
        </emu-alg>
      </emu-clause>

      <emu-clause id="sec-asynciteratorprototype-@@tostringtag">
        <h1>AsyncIterator.prototype [ @@toStringTag ]</h1>
        <p>The initial value of the @@toStringTag property is the String value "Async Iterator".</p>
        <emu-note>
          <p>Unlike the @@toStringTag on most built-in classes, for web-compatibility reasons this property must be writable.</p>
        </emu-note>
      </emu-clause>
    </emu-clause>
  </emu-clause>

  <emu-clause id="sec-async-function-objects">
    <h1>AsyncFunction Objects</h1>

    <emu-clause id="sec-async-functions-abstract-operations">
      <h1>Async Functions Abstract Operations</h1>

      <emu-clause id="sec-async-functions-abstract-operations-async-function-start" type="abstract operation">
        <h1>
          AsyncFunctionStart (
            _promiseCapability_: a PromiseCapability Record,
            _asyncFunctionBody_: a |FunctionBody| Parse Node or an |ExpressionBody| Parse Node <ins>or an Abstract Closure with no parameters</ins>,
          ): ~unused~
        </h1>
        <dl class="header">
        </dl>
        <emu-alg>
          1. Let _runningContext_ be the running execution context.
          1. Let _asyncContext_ be a copy of _runningContext_.
          1. NOTE: Copying the execution state is required for AsyncBlockStart to resume its execution. It is ill-defined to resume a currently executing context.
          1. Perform AsyncBlockStart(_promiseCapability_, _asyncFunctionBody_, _asyncContext_).
          1. Return ~unused~.
        </emu-alg>
      </emu-clause>

      <emu-clause id="sec-asyncblockstart" type="abstract operation">
        <h1>
          AsyncBlockStart (
            _promiseCapability_: a PromiseCapability Record,
            _asyncBody_: a Parse Node <ins>or an Abstract Closure with no parameters</ins>,
            _asyncContext_: an execution context,
          )
        </h1>
        <dl class="header">
        </dl>
        <emu-alg>
          1. Assert: _promiseCapability_ is a PromiseCapability Record.
          1. Let _runningContext_ be the running execution context.
          1. [fence-effects="user-code"] Set the code evaluation state of _asyncContext_ such that when evaluation is resumed for that execution context the following steps will be performed:
            1. <ins>If _asyncBody_ is a Parse Node, then</ins>
              1. <ins>Let _result_ be the result of evaluating _asyncBody_.</ins>
            1. <ins>Else,</ins>
              1. <ins>Assert: _asyncBody_ is an Abstract Closure with no parameters.</ins>
              1. <ins>Let _result_ be _asyncBody_().</ins>
            1. <del>Let _result_ be the result of evaluating _asyncBody_.</del>
            1. Assert: If we return here, the async function either threw an exception or performed an implicit or explicit return; all awaiting is done.
            1. Remove _asyncContext_ from the execution context stack and restore the execution context that is at the top of the execution context stack as the running execution context.
            1. If _result_.[[Type]] is ~normal~, then
              1. Perform ! Call(_promiseCapability_.[[Resolve]], *undefined*, « *undefined* »).
            1. Else if _result_.[[Type]] is ~return~, then
              1. Perform ! Call(_promiseCapability_.[[Resolve]], *undefined*, « _result_.[[Value]] »).
            1. Else,
              1. Assert: _result_.[[Type]] is ~throw~.
              1. Perform ! Call(_promiseCapability_.[[Reject]], *undefined*, « _result_.[[Value]] »).
            1. [id="step-asyncblockstart-return-undefined"] Return.
          1. Push _asyncContext_ onto the execution context stack; _asyncContext_ is now the running execution context.
          1. <emu-meta effects="user-code">Resume the suspended evaluation of _asyncContext_</emu-meta>. Let _result_ be the value returned by the resumed computation.
          1. Assert: When we return here, _asyncContext_ has already been removed from the execution context stack and _runningContext_ is the currently running execution context.
          1. Assert: _result_ is a normal completion with a value of *undefined*. The possible sources of completion values are Await or, if the async function doesn't await anything, step <emu-xref href="#step-asyncblockstart-return-undefined"></emu-xref> above.
          1. Return.
        </emu-alg>
      </emu-clause>
    </emu-clause>
  </emu-clause>
</emu-clause>

<emu-clause id="sec-new-asyncgenerator-aos">
  <h1>New AsyncGenerator AOs</h1>
  <p>These factor out functionality from AsyncGenerator.prototype.next and AsyncGenerator.prototype.return and should be used in those methods when this proposal lands in the main specification.</p>

  <emu-clause id="sec-asyncgenerator-next" type="abstract operation">
    <h1>
      AsyncGeneratorNext (
        _generator_: unknown,
        _brand_: unknown,
        _value_: an ECMAScript language value,
      ): an ECMAScript language value
    </h1>
    <dl class="header">
    </dl>
    <emu-alg>
      1. Let _promiseCapability_ be ! NewPromiseCapability(%Promise%).
      1. Let _result_ be Completion(AsyncGeneratorValidate(_generator_, _brand_)).
      1. IfAbruptRejectPromise(_result_, _promiseCapability_).
      1. Let _state_ be _generator_.[[AsyncGeneratorState]].
      1. If _state_ is ~completed~, then
        1. Let _iteratorResult_ be CreateIterResultObject(*undefined*, *true*).
        1. Perform ! Call(_promiseCapability_.[[Resolve]], *undefined*, « _iteratorResult_ »).
        1. Return _promiseCapability_.[[Promise]].
      1. Let _completion_ be NormalCompletion(_value_).
      1. Perform AsyncGeneratorEnqueue(_generator_, _completion_, _promiseCapability_).
      1. If _state_ is either ~suspendedStart~ or ~suspendedYield~, then
        1. Perform AsyncGeneratorResume(_generator_, _completion_).
      1. Else,
        1. Assert: _state_ is either ~executing~ or ~awaiting-return~.
      1. Return _promiseCapability_.[[Promise]].
    </emu-alg>
  </emu-clause>

  <emu-clause id="sec-asyncgenerator-return" type="abstract operation">
    <h1>
      AsyncGeneratorReturn (
        _generator_: unknown,
        _brand_: unknown,
        _value_: an ECMAScript language value,
      ): an ECMAScript language value
    </h1>
    <dl class="header">
    </dl>
    <emu-alg>
      1. Let _promiseCapability_ be ! NewPromiseCapability(%Promise%).
      1. Let _result_ be Completion(AsyncGeneratorValidate(_generator_, _brand_)).
      1. IfAbruptRejectPromise(_result_, _promiseCapability_).
      1. Let _completion_ be Completion Record { [[Type]]: ~return~, [[Value]]: _value_, [[Target]]: ~empty~ }.
      1. Perform AsyncGeneratorEnqueue(_generator_, _completion_, _promiseCapability_).
      1. Let _state_ be _generator_.[[AsyncGeneratorState]].
      1. If _state_ is either ~suspendedStart~ or ~completed~, then
        1. Set _generator_.[[AsyncGeneratorState]] to ~awaiting-return~.
        1. Perform ! AsyncGeneratorAwaitReturn(_generator_).
      1. Else if _state_ is ~suspendedYield~, then
        1. Perform AsyncGeneratorResume(_generator_, _completion_).
      1. Else,
        1. Assert: _state_ is either ~executing~ or ~awaiting-return~.
      1. Return _promiseCapability_.[[Promise]].
    </emu-alg>
  </emu-clause>
</emu-clause><|MERGE_RESOLUTION|>--- conflicted
+++ resolved
@@ -637,28 +637,6 @@
         </emu-alg>
       </emu-clause>
 
-<<<<<<< HEAD
-=======
-      <emu-clause id="sec-iteratorprototype.indexed">
-        <h1>Iterator.prototype.indexed ( )</h1>
-        <p>This method performs the following steps when called:</p>
-        <emu-alg>
-          1. Let _iterated_ be ? GetIteratorDirect(*this* value).
-          1. Let _closure_ be a new Abstract Closure with no parameters that captures _iterated_ and performs the following steps when called:
-            1. Let _index_ be 0.
-            1. Repeat,
-              1. Let _next_ be ? IteratorStep(_iterated_).
-              1. If _next_ is *false*, return *undefined*.
-              1. Let _value_ be ? IteratorValue(_next_).
-              1. Let _pair_ be CreateArrayFromList(« 𝔽(_index_), _value_ »).
-              1. Set _index_ to _index_ + 1.
-              1. Let _completion_ be Completion(Yield(_pair_)).
-              1. IfAbruptCloseIterator(_completion_, _iterated_).
-          1. Return CreateIteratorFromClosure(_closure_, *"Iterator Helper"*, %IteratorHelperPrototype%).
-        </emu-alg>
-      </emu-clause>
-
->>>>>>> 92087e14
       <emu-clause id="sec-iteratorprototype.flatmap">
         <h1>Iterator.prototype.flatMap ( _mapper_ )</h1>
         <p>This method performs the following steps when called:</p>
@@ -934,28 +912,6 @@
         </emu-alg>
       </emu-clause>
 
-<<<<<<< HEAD
-=======
-      <emu-clause id="sec-asynciteratorprototype.indexed">
-        <h1>AsyncIterator.prototype.indexed ( )</h1>
-        <p>This method performs the following steps when called:</p>
-        <emu-alg>
-          1. Let _iterated_ be ? GetIteratorDirect(*this* value).
-          1. Let _closure_ be a new Abstract Closure with no parameters that captures _iterated_ and performs the following steps when called:
-            1. Let _index_ be 0.
-            1. Repeat,
-              1. Let _next_ be ? Await(? IteratorNext(_iterated_)).
-              1. If ? IteratorComplete(_next_) is *true*, return *undefined*.
-              1. Let _value_ be ? IteratorValue(_next_).
-              1. Let _pair_ be CreateArrayFromList(« _index_, _value_ »).
-              1. Set _index_ to _index_ + 1.
-              1. Let _completion_ be Completion(Yield(_pair_)).
-              1. IfAbruptCloseAsyncIterator(_completion_, _iterated_).
-          1. Return CreateAsyncIteratorFromClosure(_closure_, *"Async Iterator Helper"*, %AsyncIteratorHelperPrototype%).
-        </emu-alg>
-      </emu-clause>
-
->>>>>>> 92087e14
       <emu-clause id="sec-asynciteratorprototype.flatmap">
         <h1>AsyncIterator.prototype.flatMap ( _mapper_ )</h1>
         <p>This method performs the following steps when called:</p>
